<!--

    Copyright (c) 2018-2023, NWO-I CWI and Swat.engineering
    All rights reserved.

    Redistribution and use in source and binary forms, with or without
    modification, are permitted provided that the following conditions are met:

    1. Redistributions of source code must retain the above copyright notice,
    this list of conditions and the following disclaimer.

    2. Redistributions in binary form must reproduce the above copyright notice,
    this list of conditions and the following disclaimer in the documentation
    and/or other materials provided with the distribution.

    THIS SOFTWARE IS PROVIDED BY THE COPYRIGHT HOLDERS AND CONTRIBUTORS "AS IS"
    AND ANY EXPRESS OR IMPLIED WARRANTIES, INCLUDING, BUT NOT LIMITED TO, THE
    IMPLIED WARRANTIES OF MERCHANTABILITY AND FITNESS FOR A PARTICULAR PURPOSE
    ARE DISCLAIMED. IN NO EVENT SHALL THE COPYRIGHT HOLDER OR CONTRIBUTORS BE
    LIABLE FOR ANY DIRECT, INDIRECT, INCIDENTAL, SPECIAL, EXEMPLARY, OR
    CONSEQUENTIAL DAMAGES (INCLUDING, BUT NOT LIMITED TO, PROCUREMENT OF
    SUBSTITUTE GOODS OR SERVICES; LOSS OF USE, DATA, OR PROFITS; OR BUSINESS
    INTERRUPTION) HOWEVER CAUSED AND ON ANY THEORY OF LIABILITY, WHETHER IN
    CONTRACT, STRICT LIABILITY, OR TORT (INCLUDING NEGLIGENCE OR OTHERWISE)
    ARISING IN ANY WAY OUT OF THE USE OF THIS SOFTWARE, EVEN IF ADVISED OF THE
    POSSIBILITY OF SUCH DAMAGE.

-->
<project xmlns="http://maven.apache.org/POM/4.0.0" xmlns:xsi="http://www.w3.org/2001/XMLSchema-instance" xsi:schemaLocation="http://maven.apache.org/POM/4.0.0 http://maven.apache.org/maven-v4_0_0.xsd">
  <modelVersion>4.0.0</modelVersion>
  <groupId>org.rascalmpl</groupId>
  <artifactId>rascal-lsp</artifactId>
  <version>2.17.3-SNAPSHOT</version>
  <properties>
    <project.build.sourceEncoding>UTF-8</project.build.sourceEncoding>
    <junit.version>5.9.0</junit.version>
    <maven-surefire-plugin.version>2.22.2</maven-surefire-plugin.version>
    <log4j2.version>2.18.0</log4j2.version>
    <lsp4j.version>0.15.0</lsp4j.version>
    <sonar.organization>usethesource</sonar.organization>
    <sonar.host.url>https://sonarcloud.io</sonar.host.url>
  </properties>

  <scm>
    <developerConnection>scm:git:ssh://git@github.com/usethesource/rascal-language-servers.git</developerConnection>
    <tag>HEAD</tag>
  </scm>

  <!-- dependency resolution configuration (usethesource) -->
  <repositories>
    <repository>
      <id>usethesource-releases</id>
      <url>https://releases.usethesource.io/maven/</url>
    </repository>
  </repositories>
  <pluginRepositories>
    <pluginRepository>
      <id>usethesource-releases</id>
      <url>https://releases.usethesource.io/maven/</url>
    </pluginRepository>
  </pluginRepositories>
  <dependencies>
    <dependency>
      <groupId>org.rascalmpl</groupId>
      <artifactId>rascal</artifactId>
<<<<<<< HEAD
      <version>0.33.4</version>
=======
      <version>0.33.5</version>
>>>>>>> c2a7903d
    </dependency>
    <dependency>
      <groupId>org.rascalmpl</groupId>
      <artifactId>rascal-core</artifactId>
      <version>0.7.8</version>
    </dependency>
    <dependency>
      <groupId>org.rascalmpl</groupId>
      <artifactId>typepal</artifactId>
      <version>0.7.8</version>
    </dependency>
    <dependency>
      <groupId>org.junit.jupiter</groupId>
      <artifactId>junit-jupiter-api</artifactId>
      <version>${junit.version}</version>
      <scope>test</scope>
    </dependency>
    <dependency>
      <groupId>org.junit.jupiter</groupId>
      <artifactId>junit-jupiter-engine</artifactId>
      <version>${junit.version}</version>
      <scope>test</scope>
    </dependency>
    <dependency>
      <groupId>org.eclipse.lsp4j</groupId>
      <artifactId>org.eclipse.lsp4j</artifactId>
      <version>${lsp4j.version}</version>
      <type>jar</type>
    </dependency>
    <dependency>
      <groupId>org.apache.logging.log4j</groupId>
      <artifactId>log4j-core</artifactId>
      <version>${log4j2.version}</version>
    </dependency>
    <dependency>
      <groupId>org.apache.logging.log4j</groupId>
      <artifactId>log4j-api</artifactId>
      <version>${log4j2.version}</version>
    </dependency>
    <dependency>
      <groupId>org.apache.logging.log4j</groupId>
      <artifactId>log4j-iostreams</artifactId>
      <version>${log4j2.version}</version>
    </dependency>
    <dependency>
      <groupId>org.apache.logging.log4j</groupId>
      <artifactId>log4j-jul</artifactId>
      <version>${log4j2.version}</version>
    </dependency>
    <dependency>
      <groupId>org.eclipse.lsp4j</groupId>
      <artifactId>org.eclipse.lsp4j.debug</artifactId>
      <version>${lsp4j.version}</version>
    </dependency>
  </dependencies>
  <build>
      <resources>
          <resource>
              <directory>.</directory>
              <filtering>false</filtering>
              <includes>
                  <include>META-INF/RASCAL.MF</include>
              </includes>
          </resource>
          <resource>
              <directory>src/main/resources</directory>
              <filtering>true</filtering>
          </resource>
          <resource>
              <directory>src/main/rascal</directory>
              <filtering>false</filtering>
          </resource>
      </resources>
      <plugins>
        <plugin>
                <groupId>org.apache.maven.plugins</groupId>
                <artifactId>maven-compiler-plugin</artifactId>
                <version>3.8.1</version>
                <configuration>
                    <release>11</release>
                    <showWarnings>true</showWarnings>
                    <compilerArguments>
                        <parameters />
                        <Werror />
                    </compilerArguments>
                </configuration>
            </plugin>
            <plugin>
              <groupId>org.apache.maven.plugins</groupId>
              <artifactId>maven-release-plugin</artifactId>
              <version>2.5.3</version>
              <configuration>
                <tagNameFormat>rascal-lsp-@{project.version}</tagNameFormat>
              </configuration>
            </plugin>

      <plugin>
        <groupId>org.apache.maven.plugins</groupId>
        <artifactId>maven-surefire-plugin</artifactId>
        <version>${maven-surefire-plugin.version}</version>
    </plugin>
                <plugin>
                    <groupId>org.rascalmpl</groupId>
                    <artifactId>rascal-maven-plugin</artifactId>
                    <version>0.19.13</version>
                    <configuration>
                        <errorsAsWarnings>false</errorsAsWarnings>
                        <bin>${project.build.outputDirectory}</bin>
                        <srcs>
                            <src>${project.basedir}/src/main/rascal</src>
                        </srcs>
                        <sourceLookup>|lib://rascal-lsp|</sourceLookup>
                        <enableStandardLibrary>false</enableStandardLibrary>
                    </configuration>
                    <executions>
                        <execution> <?m2e ignore?>
                            <id>it-compile</id>
                            <phase>compile</phase>
                            <goals>
                                <goal>compile</goal>
                            </goals>
                        </execution>
                        <execution>
                            <id>it-package</id>
                            <phase>prepare-package</phase>
                            <goals>
                                <goal>package</goal>
                            </goals>
                        </execution>
                        <execution>
                            <id>default-cli</id>
                            <phase>compile</phase>
                            <goals>
                                <goal>tutor</goal>
                            </goals>
                            <configuration>
                                <enableStandardLibrary>false</enableStandardLibrary>
                                <errorsAsWarnings>false</errorsAsWarnings>
                                <bin>${project.build.outputDirectory}</bin>
                                <license>${project.basedir}/LICENSE</license>
                                <sources>|http://github.com/usethesource/rascal-language-servers/blob/main/rascal-lsp|</sources>
                                <issues>|http://github.com/usethesource/rascal-language-servers/issues|</issues>
                                <srcs>
                                    <src>${project.basedir}/src/main/rascal</src>
                                </srcs>
                                <ignores>
                                    <ignore>${project.basedir}/src/main/rascal/lang</ignore>
                                </ignores>
                            </configuration>
                        </execution>
                    </executions>
                </plugin>

      <plugin>
        <artifactId>maven-dependency-plugin</artifactId>
        <version>3.1.2</version>
        <executions>
          <execution> <?m2e ignore?>
            <id>copy</id>
            <phase>validate</phase>
            <goals>
              <goal>copy</goal>
            </goals>
            <configuration>
              <outputAbsoluteArtifactFilename>true</outputAbsoluteArtifactFilename>
              <overWriteSnapshots>true</overWriteSnapshots>
              <artifactItems>
                <artifactItem>
                  <groupId>org.rascalmpl</groupId>
                  <artifactId>rascal</artifactId>
                  <type>jar</type>
                  <overWrite>true</overWrite>
                  <outputDirectory>${project.build.directory}/lib</outputDirectory>
                  <destFileName>rascal.jar</destFileName>
                </artifactItem>
                <artifactItem>
                  <groupId>org.rascalmpl</groupId>
                  <artifactId>rascal-core</artifactId>
                  <type>jar</type>
                  <overWrite>true</overWrite>
                  <outputDirectory>${project.build.directory}/lib</outputDirectory>
                  <destFileName>rascal-core.jar</destFileName>
                </artifactItem>
                <artifactItem>
                  <groupId>org.rascalmpl</groupId>
                  <artifactId>typepal</artifactId>
                  <type>jar</type>
                  <overWrite>true</overWrite>
                  <outputDirectory>${project.build.directory}/lib</outputDirectory>
                  <destFileName>typepal.jar</destFileName>
                </artifactItem>
              </artifactItems>
            </configuration>
          </execution>
        </executions>
      </plugin>
      <plugin>
          <groupId>org.apache.maven.plugins</groupId>
          <artifactId>maven-shade-plugin</artifactId>
          <version>3.3.0</version>
          <executions>
              <execution>
                  <phase>package</phase>
                  <goals>
                      <goal>shade</goal>
                  </goals>
                  <configuration>
                      <transformers>
                          <transformer implementation="org.apache.maven.plugins.shade.resource.ManifestResourceTransformer">
                              <manifestEntries>
                                  <Name>rascal-lsp</Name>
                                  <Main-Class>org.rascalmpl.vscode.lsp.RascalLanguageServer</Main-Class>
                                  <Specification-Version>${project.version}</Specification-Version>
                                  <Specification-Vendor>http://www.usethesource.io</Specification-Vendor>
                              </manifestEntries>
                          </transformer>
                      </transformers>
                      <artifactSet>
                        <excludes>
                          <exclude>org.rascalmpl:rascal</exclude>
                          <exclude>org.rascalmpl:rascal-core</exclude>
                          <exclude>org.rascalmpl:typepal</exclude>
                          <!-- exclude dependencies that rascal shades but still contains in the pom -->
                          <exclude>io.usethesource:vallang</exclude>
                          <exclude>io.usethesource:capsule</exclude>
                          <exclude>org.apache.commons:commons-compress</exclude>
                          <exclude>org.tukaani:xz</exclude>
                          <exclude>com.github.luben:zstd-jni</exclude>
                          <exclude>com.github.ben-manes.caffeine:caffeine</exclude>
                        </excludes>
                      </artifactSet>
                      <!--
                          http://zhentao-li.blogspot.nl/2012/06/maven-shade-plugin-invalid-signature.html
                      -->
                      <filters>
                          <filter>
                              <artifact>*:*</artifact>
                              <excludes>
                                  <exclude>META-INF/*.SF</exclude>
                                  <exclude>META-INF/*.DSA</exclude>
                                  <exclude>META-INF/*.RSA</exclude>
                              </excludes>
                          </filter>
                      </filters>
                  </configuration>
              </execution>
          </executions>
      </plugin>
      <plugin>
        <groupId>com.mycila</groupId>
        <artifactId>license-maven-plugin</artifactId>
        <!-- check and possible add license header
          run mvn license:format to automatically update all license headers
          and add missing ones -->
        <version>4.1</version>
        <configuration>
          <headerDefinitions>
            <headerDefinition>rascal_style.xml</headerDefinition>
          </headerDefinitions>
          <licenseSets>
            <licenseSet>
                <header>../LICENSE.txt</header>
              <excludes>
                <exclude>rascal_style.xml</exclude>
                <exclude>**/README</exclude>
                <exclude>src/test/resources/**</exclude>
                <exclude>src/main/resources/**</exclude>
                <exclude>**/*.tpl</exclude>
                <exclude>META-INF/**</exclude>
                <exclude>.editorconfig</exclude>
                <exclude>CITATION</exclude>
                <exclude>FUNDING</exclude>
              </excludes>
            </licenseSet>
          </licenseSets>
          <mapping>
            <java>SLASHSTAR_STYLE</java>
            <rsc>RASCAL_STYLE</rsc>
          </mapping>
        </configuration>
        <executions>
          <execution>
            <goals>
              <goal>check</goal>
            </goals>
          </execution>
        </executions>
      </plugin>
      <plugin>
        <groupId>org.apache.maven.plugins</groupId>
        <artifactId>maven-enforcer-plugin</artifactId>
        <version>3.0.0</version>
        <executions>
          <execution>
            <id>enforce-maven</id>
            <goals>
              <goal>enforce</goal>
            </goals>
            <configuration>
              <rules>
                <requireMavenVersion>
                  <version>3.8.2</version>
                </requireMavenVersion>
              </rules>
            </configuration>
          </execution>
        </executions>
      </plugin>
    </plugins>
  </build>
  <licenses>
    <license>
      <name>BSD-2-Clause</name>
      <url>https://opensource.org/licenses/BSD-2-Clause</url>
      <distribution>manual</distribution>
    </license>
  </licenses>
  <profiles>
    <profile>
      <id>coverage</id>
      <build>
      <plugins>
        <plugin>
          <groupId>org.jacoco</groupId>
        <artifactId>jacoco-maven-plugin</artifactId>
          <version>0.8.8</version>
          <executions>
            <execution>
              <id>prepare-agent</id>
              <goals>
                <goal>prepare-agent</goal>
              </goals>
            </execution>
            <execution>
              <id>report</id>
              <goals>
                <goal>report</goal>
              </goals>
              <configuration>
                <formats>
                  <format>XML</format>
                </formats>
              </configuration>
            </execution>
          </executions>
        </plugin>
      </plugins>
      </build>
    </profile>
  </profiles>
</project><|MERGE_RESOLUTION|>--- conflicted
+++ resolved
@@ -63,11 +63,7 @@
     <dependency>
       <groupId>org.rascalmpl</groupId>
       <artifactId>rascal</artifactId>
-<<<<<<< HEAD
-      <version>0.33.4</version>
-=======
       <version>0.33.5</version>
->>>>>>> c2a7903d
     </dependency>
     <dependency>
       <groupId>org.rascalmpl</groupId>
