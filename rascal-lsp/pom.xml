--- conflicted
+++ resolved
@@ -65,11 +65,7 @@
     <dependency>
       <groupId>org.rascalmpl</groupId>
       <artifactId>rascal</artifactId>
-<<<<<<< HEAD
-      <version>0.40.15-SNAPSHOT</version>
-=======
-      <version>0.40.17</version>
->>>>>>> 0f5e9130
+      <version>0.40.17-SNAPSHOT</version>
     </dependency>
     <dependency>
       <groupId>org.rascalmpl</groupId>
