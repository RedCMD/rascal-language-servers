--- conflicted
+++ resolved
@@ -65,11 +65,7 @@
     <dependency>
       <groupId>org.rascalmpl</groupId>
       <artifactId>rascal</artifactId>
-<<<<<<< HEAD
-      <version>0.41.0-RC7</version>
-=======
       <version>0.41.0-RC10</version>
->>>>>>> 644888ee
     </dependency>
     <dependency>
       <groupId>org.rascalmpl</groupId>
