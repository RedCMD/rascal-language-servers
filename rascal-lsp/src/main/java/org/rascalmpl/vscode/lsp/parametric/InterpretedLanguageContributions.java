--- conflicted
+++ resolved
@@ -89,13 +89,10 @@
     private final CompletableFuture<@Nullable IFunction> references;
     private final CompletableFuture<@Nullable IFunction> implementation;
     private final CompletableFuture<@Nullable IFunction> codeAction;
-<<<<<<< HEAD
     private final CompletableFuture<@Nullable IFunction> prepareRename;
     private final CompletableFuture<@Nullable IFunction> rename;
     private final CompletableFuture<@Nullable IFunction> didRenameFiles;
-=======
     private final CompletableFuture<@Nullable IFunction> selectionRange;
->>>>>>> 228b8415
 
     private final CompletableFuture<Boolean> hasAnalysis;
     private final CompletableFuture<Boolean> hasBuild;
@@ -108,12 +105,9 @@
     private final CompletableFuture<Boolean> hasReferences;
     private final CompletableFuture<Boolean> hasImplementation;
     private final CompletableFuture<Boolean> hasCodeAction;
-<<<<<<< HEAD
     private final CompletableFuture<Boolean> hasRename;
     private final CompletableFuture<Boolean> hasDidRenameFiles;
-=======
     private final CompletableFuture<Boolean> hasSelectionRange;
->>>>>>> 228b8415
 
     private final CompletableFuture<Boolean> specialCaseHighlighting;
 
@@ -156,13 +150,10 @@
             this.references = getFunctionFor(contributions, LanguageContributions.REFERENCES);
             this.implementation = getFunctionFor(contributions, LanguageContributions.IMPLEMENTATION);
             this.codeAction = getFunctionFor(contributions, LanguageContributions.CODE_ACTION);
-<<<<<<< HEAD
             this.prepareRename = getKeywordParamFunctionFor(contributions, LanguageContributions.RENAME, LanguageContributions.PREPARE_RENAME_SERVICE);
             this.rename = getFunctionFor(contributions, LanguageContributions.RENAME);
             this.didRenameFiles = getFunctionFor(contributions, LanguageContributions.DID_RENAME_FILES);
-=======
             this.selectionRange = getFunctionFor(contributions, LanguageContributions.SELECTION_RANGE);
->>>>>>> 228b8415
 
             // assign boolean properties once instead of wasting futures all the time
             this.hasAnalysis = nonNull(this.analysis);
@@ -176,12 +167,9 @@
             this.hasReferences = nonNull(this.references);
             this.hasImplementation = nonNull(this.implementation);
             this.hasCodeAction = nonNull(this.codeAction);
-<<<<<<< HEAD
             this.hasRename = nonNull(this.rename);
             this.hasDidRenameFiles = nonNull(this.didRenameFiles);
-=======
             this.hasSelectionRange = nonNull(this.selectionRange);
->>>>>>> 228b8415
 
             this.specialCaseHighlighting = getContributionParameter(contributions,
                 LanguageContributions.PARSING,
