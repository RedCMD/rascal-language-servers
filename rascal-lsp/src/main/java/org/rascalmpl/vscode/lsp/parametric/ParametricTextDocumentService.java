/*
 * Copyright (c) 2018-2023, NWO-I CWI and Swat.engineering
 * All rights reserved.
 *
 * Redistribution and use in source and binary forms, with or without
 * modification, are permitted provided that the following conditions are met:
 *
 * 1. Redistributions of source code must retain the above copyright notice,
 * this list of conditions and the following disclaimer.
 *
 * 2. Redistributions in binary form must reproduce the above copyright notice,
 * this list of conditions and the following disclaimer in the documentation
 * and/or other materials provided with the distribution.
 *
 * THIS SOFTWARE IS PROVIDED BY THE COPYRIGHT HOLDERS AND CONTRIBUTORS "AS IS"
 * AND ANY EXPRESS OR IMPLIED WARRANTIES, INCLUDING, BUT NOT LIMITED TO, THE
 * IMPLIED WARRANTIES OF MERCHANTABILITY AND FITNESS FOR A PARTICULAR PURPOSE
 * ARE DISCLAIMED. IN NO EVENT SHALL THE COPYRIGHT HOLDER OR CONTRIBUTORS BE
 * LIABLE FOR ANY DIRECT, INDIRECT, INCIDENTAL, SPECIAL, EXEMPLARY, OR
 * CONSEQUENTIAL DAMAGES (INCLUDING, BUT NOT LIMITED TO, PROCUREMENT OF
 * SUBSTITUTE GOODS OR SERVICES; LOSS OF USE, DATA, OR PROFITS; OR BUSINESS
 * INTERRUPTION) HOWEVER CAUSED AND ON ANY THEORY OF LIABILITY, WHETHER IN
 * CONTRACT, STRICT LIABILITY, OR TORT (INCLUDING NEGLIGENCE OR OTHERWISE)
 * ARISING IN ANY WAY OUT OF THE USE OF THIS SOFTWARE, EVEN IF ADVISED OF THE
 * POSSIBILITY OF SUCH DAMAGE.
 */
package org.rascalmpl.vscode.lsp.parametric;

import java.io.IOException;
import java.io.Reader;
import java.time.Duration;
import java.util.Collections;
import java.util.List;
import java.util.Map;
import java.util.concurrent.CompletableFuture;
import java.util.concurrent.CompletionException;
import java.util.concurrent.ConcurrentHashMap;
import java.util.concurrent.ExecutorService;
import java.util.function.Function;
import java.util.function.Supplier;
import java.util.stream.Collectors;
import java.util.stream.Stream;

import org.apache.logging.log4j.Level;
import org.apache.logging.log4j.LogManager;
import org.apache.logging.log4j.Logger;
import org.apache.logging.log4j.core.util.IOUtils;
import org.checkerframework.checker.nullness.qual.MonotonicNonNull;
import org.checkerframework.checker.nullness.qual.Nullable;
import org.eclipse.lsp4j.CodeAction;
import org.eclipse.lsp4j.CodeActionParams;
import org.eclipse.lsp4j.CodeLens;
import org.eclipse.lsp4j.CodeLensOptions;
import org.eclipse.lsp4j.CodeLensParams;
import org.eclipse.lsp4j.Command;
import org.eclipse.lsp4j.DefinitionParams;
import org.eclipse.lsp4j.Diagnostic;
import org.eclipse.lsp4j.DiagnosticSeverity;
import org.eclipse.lsp4j.DidChangeTextDocumentParams;
import org.eclipse.lsp4j.DidCloseTextDocumentParams;
import org.eclipse.lsp4j.DidOpenTextDocumentParams;
import org.eclipse.lsp4j.DidSaveTextDocumentParams;
import org.eclipse.lsp4j.DocumentSymbol;
import org.eclipse.lsp4j.DocumentSymbolParams;
import org.eclipse.lsp4j.ExecuteCommandOptions;
import org.eclipse.lsp4j.FoldingRange;
import org.eclipse.lsp4j.FoldingRangeRequestParams;
import org.eclipse.lsp4j.Hover;
import org.eclipse.lsp4j.HoverParams;
import org.eclipse.lsp4j.ImplementationParams;
import org.eclipse.lsp4j.InlayHint;
import org.eclipse.lsp4j.InlayHintKind;
import org.eclipse.lsp4j.InlayHintParams;
import org.eclipse.lsp4j.LocationLink;
import org.eclipse.lsp4j.Location;
import org.eclipse.lsp4j.Position;
import org.eclipse.lsp4j.Range;
import org.eclipse.lsp4j.ReferenceParams;
import org.eclipse.lsp4j.SemanticTokens;
import org.eclipse.lsp4j.SemanticTokensDelta;
import org.eclipse.lsp4j.SemanticTokensDeltaParams;
import org.eclipse.lsp4j.SemanticTokensParams;
import org.eclipse.lsp4j.SemanticTokensRangeParams;
import org.eclipse.lsp4j.ServerCapabilities;
import org.eclipse.lsp4j.SymbolInformation;
import org.eclipse.lsp4j.TextDocumentIdentifier;
import org.eclipse.lsp4j.TextDocumentItem;
import org.eclipse.lsp4j.TextDocumentSyncKind;
import org.eclipse.lsp4j.VersionedTextDocumentIdentifier;
import org.eclipse.lsp4j.jsonrpc.ResponseErrorException;
import org.eclipse.lsp4j.jsonrpc.messages.Either;
import org.eclipse.lsp4j.jsonrpc.messages.ResponseError;
import org.eclipse.lsp4j.jsonrpc.messages.ResponseErrorCode;
import org.eclipse.lsp4j.services.LanguageClient;
import org.eclipse.lsp4j.services.LanguageClientAware;
import org.rascalmpl.exceptions.Throw;
import org.rascalmpl.parser.gtd.exception.ParseError;
import org.rascalmpl.uri.URIResolverRegistry;
import org.rascalmpl.values.IRascalValueFactory;
import org.rascalmpl.values.parsetrees.ITree;
import org.rascalmpl.vscode.lsp.BaseWorkspaceService;
import org.rascalmpl.vscode.lsp.IBaseLanguageClient;
import org.rascalmpl.vscode.lsp.IBaseTextDocumentService;
import org.rascalmpl.vscode.lsp.TextDocumentState;
import org.rascalmpl.vscode.lsp.parametric.model.ParametricFileFacts;
import org.rascalmpl.vscode.lsp.parametric.model.ParametricSummary;
import org.rascalmpl.vscode.lsp.parametric.model.ParametricSummary.SummaryLookup;
import org.rascalmpl.vscode.lsp.terminal.ITerminalIDEServer.LanguageParameter;
import org.rascalmpl.vscode.lsp.util.CodeActions;
import org.rascalmpl.vscode.lsp.util.Diagnostics;
import org.rascalmpl.vscode.lsp.util.FoldingRanges;
import org.rascalmpl.vscode.lsp.util.DocumentSymbols;
import org.rascalmpl.vscode.lsp.util.SemanticTokenizer;
import org.rascalmpl.vscode.lsp.util.Versioned;
import org.rascalmpl.vscode.lsp.util.concurrent.InterruptibleFuture;
import org.rascalmpl.vscode.lsp.util.locations.ColumnMaps;
import org.rascalmpl.vscode.lsp.util.locations.LineColumnOffsetMap;
import org.rascalmpl.vscode.lsp.util.locations.Locations;
import org.rascalmpl.vscode.lsp.util.locations.impl.TreeSearch;

import io.usethesource.vallang.IBool;
import io.usethesource.vallang.IConstructor;
import io.usethesource.vallang.IList;
import io.usethesource.vallang.ISourceLocation;
import io.usethesource.vallang.IString;
import io.usethesource.vallang.ITuple;
import io.usethesource.vallang.IValue;
import io.usethesource.vallang.exceptions.FactParseError;

public class ParametricTextDocumentService implements IBaseTextDocumentService, LanguageClientAware {
    private static final Logger logger = LogManager.getLogger(ParametricTextDocumentService.class);
    private final ExecutorService ownExecuter;

    private final String dedicatedLanguageName;
    private final SemanticTokenizer tokenizer = new SemanticTokenizer();
    private @MonotonicNonNull LanguageClient client;
    private @MonotonicNonNull BaseWorkspaceService workspaceService;

    private final Map<ISourceLocation, TextDocumentState> files;
    private final ColumnMaps columns;

    /** extension to language */
    private final Map<String, String> registeredExtensions = new ConcurrentHashMap<>();
    /** language to facts */
    private final Map<String, ParametricFileFacts> facts = new ConcurrentHashMap<>();
    /** language to contribution */
    private final Map<String, LanguageContributionsMultiplexer> contributions = new ConcurrentHashMap<>();

    private final @Nullable LanguageParameter dedicatedLanguage;

    public ParametricTextDocumentService(ExecutorService exec, @Nullable LanguageParameter dedicatedLanguage) {
        this.ownExecuter = exec;
        this.files = new ConcurrentHashMap<>();
        this.columns = new ColumnMaps(this::getContents);
        if (dedicatedLanguage == null) {
            this.dedicatedLanguageName = "";
            this.dedicatedLanguage = null;
        }
        else {
            this.dedicatedLanguageName = dedicatedLanguage.getName();
            this.dedicatedLanguage = dedicatedLanguage;
        }
    }

    @Override
    public LineColumnOffsetMap getColumnMap(ISourceLocation file) {
        return columns.get(file);
    }

    private String getContents(ISourceLocation file) {
        file = file.top();
        TextDocumentState ideState = files.get(file);
        if (ideState != null) {
            return ideState.getCurrentContent().get();
        }
        try (Reader src = URIResolverRegistry.getInstance().getCharacterReader(file)) {
            return IOUtils.toString(src);
        }
        catch (IOException e) {
            logger.error("Error opening file {} to get contents", file, e);
            return "";
        }
    }

    public void initializeServerCapabilities(ServerCapabilities result) {
        result.setDefinitionProvider(true);
        result.setTextDocumentSync(TextDocumentSyncKind.Full);
        result.setHoverProvider(true);
        result.setReferencesProvider(true);
        result.setDocumentSymbolProvider(true);
        result.setImplementationProvider(true);
        result.setSemanticTokensProvider(tokenizer.options());
        result.setCodeActionProvider(true);
        result.setCodeLensProvider(new CodeLensOptions(false));
        result.setExecuteCommandProvider(new ExecuteCommandOptions(Collections.singletonList(getRascalMetaCommandName())));

        result.setFoldingRangeProvider(true);
        result.setInlayHintProvider(true);
    }

    private String getRascalMetaCommandName() {
        // if we run in dedicated mode, we prefix the commands with our language name
        // to avoid ambiguity with other dedicated languages and the generic rascal plugin
        if (!dedicatedLanguageName.isEmpty()) {
            return BaseWorkspaceService.RASCAL_META_COMMAND + "-" + dedicatedLanguageName;
        }
        return BaseWorkspaceService.RASCAL_META_COMMAND;
    }

    @Override
    public void pair(BaseWorkspaceService workspaceService) {
        this.workspaceService = workspaceService;
    }

    @Override
    public void connect(LanguageClient client) {
        this.client = client;
        facts.values().forEach(v -> v.setClient(client));
        if (dedicatedLanguage != null) {
            // if there was one scheduled, we now start it up, since the connection has been made
            this.registerLanguage(dedicatedLanguage);
        }
    }

    // LSP interface methods

    @Override
    public void didOpen(DidOpenTextDocumentParams params) {
        logger.debug("Did Open file: {}", params.getTextDocument());
        handleParsingErrors(open(params.getTextDocument()));
        triggerAnalyzer(params.getTextDocument(), Duration.ofMillis(800));
    }

    @Override
    public void didChange(DidChangeTextDocumentParams params) {
        logger.debug("Did Change file: {}", params.getTextDocument().getUri());
        updateContents(params.getTextDocument(), last(params.getContentChanges()).getText());
        triggerAnalyzer(params.getTextDocument(), Duration.ofMillis(800));
    }

    @Override
    public void didSave(DidSaveTextDocumentParams params) {
        logger.debug("Did Save file: {}", params.getTextDocument());
        // on save we don't get new file contents, that already came in via didChange
        // but we do trigger the builder on save (if a builder exists)
        triggerBuilder(params.getTextDocument());
    }

    @Override
    public void didClose(DidCloseTextDocumentParams params) {
        logger.debug("Did Close file: {}", params.getTextDocument());
        if (files.remove(Locations.toLoc(params.getTextDocument())) == null) {
            throw new ResponseErrorException(new ResponseError(ResponseErrorCode.InternalError,
                "Unknown file: " + Locations.toLoc(params.getTextDocument()), params));
        }
        facts(params.getTextDocument()).close(Locations.toLoc(params.getTextDocument()));
    }

    private void triggerAnalyzer(TextDocumentItem doc, Duration delay) {
        triggerAnalyzer(new VersionedTextDocumentIdentifier(doc.getUri(), doc.getVersion()), delay);
    }
    private void triggerAnalyzer(VersionedTextDocumentIdentifier doc, Duration delay) {
        logger.trace("Triggering analyzer for {}", doc.getUri());
        var fileFacts = facts(doc);
        var location = Locations.toLoc(doc);
        fileFacts.invalidateAnalyzer(location);
        fileFacts.calculateAnalyzer(location, getFile(doc).getCurrentTreeAsync(), doc.getVersion(), delay);
    }

    private void triggerBuilder(TextDocumentIdentifier doc) {
        logger.trace("Triggering builder for {}", doc.getUri());
        var fileFacts = facts(doc);
        var location = Locations.toLoc(doc);
        fileFacts.invalidateBuilder(location);
        fileFacts.calculateBuilder(location, getFile(doc).getCurrentTreeAsync());
    }

    private TextDocumentState updateContents(VersionedTextDocumentIdentifier doc, String newContents) {
        TextDocumentState file = getFile(doc);
        logger.trace("New contents for {}", doc);
        file.update(doc.getVersion(), newContents);
        handleParsingErrors(file, file.getCurrentTreeAsync()); // Warning: Might be a later version (when a concurrent update happened)
        return file;
    }

    private void handleParsingErrors(TextDocumentState file, CompletableFuture<Versioned<ITree>> futureTree) {
        var version = file.getCurrentContent().version();
        futureTree.handle((tree, excp) -> {
            Diagnostic newParseError = null;
            if (excp instanceof CompletionException) {
                excp = excp.getCause();
            }

            if (excp instanceof Throw) {
                Throw thrown = (Throw) excp;
                newParseError = Diagnostics.translateRascalParseError(thrown.getException(), columns);
            }
            else if (excp instanceof ParseError) {
                newParseError = Diagnostics.translateDiagnostic((ParseError)excp, columns);
            }
            else if (excp != null) {
                logger.error("Parsing crashed", excp);
                newParseError = new Diagnostic(
                    new Range(new Position(0,0), new Position(0,1)),
                    "Parsing failed: " + excp.getMessage(),
                    DiagnosticSeverity.Error,
                    "Rascal Parser");
            }
            logger.trace("Finished parsing tree, reporting new parse error: {} for: {}", newParseError, file.getLocation());
            facts(file.getLocation()).reportParseErrors(file.getLocation(), version,
                newParseError == null ? Collections.emptyList() : Collections.singletonList(newParseError));
            return null;
        });
    }

    @Override
    public CompletableFuture<List<? extends CodeLens>> codeLens(CodeLensParams params) {
        logger.trace("codeLens for: {}", params.getTextDocument().getUri());
        final TextDocumentState file = getFile(params.getTextDocument());
        final ILanguageContributions contrib = contributions(params.getTextDocument());

        return recoverExceptions(file.getCurrentTreeAsync()
            .thenApply(Versioned::get)
            .thenApply(contrib::codeLens)
            .thenCompose(InterruptibleFuture::get)
            .thenApply(s -> s.stream()
                .map(e -> locCommandTupleToCodeLense(contrib.getName(), e))
                .collect(Collectors.toList())
            ), () -> null);
    }

    @Override
    public CompletableFuture<List<InlayHint>> inlayHint(InlayHintParams params) {
        logger.trace("inlayHint for: {}", params.getTextDocument().getUri());
        final TextDocumentState file = getFile(params.getTextDocument());
        final ILanguageContributions contrib = contributions(params.getTextDocument());
        return recoverExceptions(
                recoverExceptions(file.getCurrentTreeAsync(), file::getLastTreeWithoutErrors)
                .thenApply(Versioned::get)
                .thenApply(contrib::inlayHint)
                .thenCompose(InterruptibleFuture::get)
                .thenApply(s -> s.stream()
                    .map(this::rowToInlayHint)
                    .collect(Collectors.toList())
            ), () -> null);
    }


    private static <T> CompletableFuture<T> recoverExceptions(CompletableFuture<T> future, Supplier<T> defaultValue) {
        return future
            .exceptionally(e -> {
                logger.error("Operation failed with", e);
                return defaultValue.get();
            });
    }

    private InlayHint rowToInlayHint(IValue v) {
        // unpack rascal value
        var t = (IConstructor) v;
        var loc =(ISourceLocation) t.get("position");
        var label = ((IString) t.get("label")).getValue();
        var kind = (IConstructor) t.get("kind");
        var toolTip = (IString)t.asWithKeywordParameters().getParameter("toolTip");
        var atEnd = (IBool)t.asWithKeywordParameters().getParameter("atEnd");

        // translate to lsp
        var result = new InlayHint(Locations.toPosition(loc, columns, atEnd.getValue()), Either.forLeft(label.trim()));
        result.setKind(kind.getName().equals("type") ? InlayHintKind.Type : InlayHintKind.Parameter);
        result.setPaddingLeft(label.startsWith(" "));
        result.setPaddingRight(label.endsWith(" "));
        if (toolTip != null && toolTip.length() > 0) {
            result.setTooltip(toolTip.getValue());
        }
        return result;
    }

    private CodeLens locCommandTupleToCodeLense(String languageName, IValue v) {
        ITuple t = (ITuple) v;
        ISourceLocation loc = (ISourceLocation) t.get(0);
        IConstructor command = (IConstructor) t.get(1);

        return new CodeLens(Locations.toRange(loc, columns), CodeActions.constructorToCommand(dedicatedLanguageName, languageName, command), null);
    }



    private void handleParsingErrors(TextDocumentState file) {
        handleParsingErrors(file, file.getCurrentTreeAsync());
    }

    private static <T> T last(List<T> l) {
        return l.get(l.size() - 1);
    }

    private ILanguageContributions contributions(TextDocumentIdentifier doc) {
        return contributions(doc.getUri());
    }

    private ILanguageContributions contributions(TextDocumentItem doc) {
        return contributions(doc.getUri());
    }

    private ILanguageContributions contributions(String doc) {
        String language = registeredExtensions.get(extension(doc));
        if (language != null) {
            ILanguageContributions contrib = contributions.get(language);

            if (contrib != null) {
                return contrib;
            }
        }

        throw new UnsupportedOperationException("Rascal Parametric LSP has no support for this file: " + doc);
    }

    private static String extension(String file) {
        int index = file.lastIndexOf(".");
        if (index != -1) {
            return file.substring(index + 1);
        }
        return "";
    }

    private ParametricFileFacts facts(TextDocumentIdentifier doc) {
        return facts(doc.getUri());
    }

    private ParametricFileFacts facts(ISourceLocation doc) {
        return facts(doc.getPath());
    }

    private ParametricFileFacts facts(String doc) {
        String language = registeredExtensions.get(extension(doc));
        if (language != null) {
            ParametricFileFacts fact = facts.get(language);
            if (fact != null) {
                return fact;
            }
        }
        throw new UnsupportedOperationException("Rascal Parametric LSP has no support for this file: " + doc);
    }

    private TextDocumentState open(TextDocumentItem doc) {
        return files.computeIfAbsent(Locations.toLoc(doc),
<<<<<<< HEAD
            l -> new TextDocumentState(contributions(doc)::parseSourceFile, l, columns, doc.getVersion(), doc.getText())
=======
            l -> new TextDocumentState(contributions(doc)::parsing, l, doc.getVersion(), doc.getText())
>>>>>>> 94a1ae6a
        );
    }

    private TextDocumentState getFile(TextDocumentIdentifier doc) {
        return getFile(Locations.toLoc(doc));
    }

    private TextDocumentState getFile(ISourceLocation loc) {
        TextDocumentState file = files.get(loc);
        if (file == null) {
            throw new ResponseErrorException(new ResponseError(-1, "Unknown file: " + loc, loc));
        }
        return file;
    }

    public void shutdown() {
        ownExecuter.shutdown();
    }

    private CompletableFuture<SemanticTokens> getSemanticTokens(TextDocumentIdentifier doc) {
        return recoverExceptions(getFile(doc).getCurrentTreeAsync()
                .thenApply(Versioned::get)
                .thenApplyAsync(tokenizer::semanticTokensFull, ownExecuter)
                .whenComplete((r, e) ->
                    logger.trace("Semantic tokens success, reporting {} tokens back", r == null ? 0 : r.getData().size() / 5)
                )
            , () -> new SemanticTokens(Collections.emptyList()));
    }

    @Override
    public CompletableFuture<SemanticTokens> semanticTokensFull(SemanticTokensParams params) {
        logger.debug("semanticTokensFull: {}", params.getTextDocument());
        return getSemanticTokens(params.getTextDocument());
    }

    @Override
    public CompletableFuture<Either<SemanticTokens, SemanticTokensDelta>> semanticTokensFullDelta(
            SemanticTokensDeltaParams params) {
        logger.debug("semanticTokensFullDelta: {}", params.getTextDocument());
        return getSemanticTokens(params.getTextDocument()).thenApply(Either::forLeft);
    }

    @Override
    public CompletableFuture<SemanticTokens> semanticTokensRange(SemanticTokensRangeParams params) {
        logger.debug("semanticTokensRange: {}", params.getTextDocument());
        return getSemanticTokens(params.getTextDocument());
    }

    @Override
    public CompletableFuture<List<Either<SymbolInformation, DocumentSymbol>>>documentSymbol(DocumentSymbolParams params) {
        logger.debug("Outline/documentSymbol: {}", params.getTextDocument());

        final TextDocumentState file = getFile(params.getTextDocument());
        ILanguageContributions contrib = contributions(params.getTextDocument());
        return recoverExceptions(file.getCurrentTreeAsync()
            .thenApply(Versioned::get)
            .thenApply(contrib::documentSymbol)
            .thenCompose(InterruptibleFuture::get)
            .thenApply(documentSymbols -> DocumentSymbols.toLSP(documentSymbols, columns.get(file.getLocation())))
            , Collections::emptyList);
    }

    @Override
    public CompletableFuture<List<Either<Command, CodeAction>>> codeAction(CodeActionParams params) {
        logger.debug("codeAction: {}", params);

        final ILanguageContributions contribs = contributions(params.getTextDocument());

        var range = Locations.toRascalRange(params.getTextDocument(), params.getRange(), columns);

        // first we make a future stream for filtering out the "fixes" that were optionally sent along with earlier diagnostics
        // and which came back with the codeAction's list of relevant (in scope) diagnostics:
        // CompletableFuture<Stream<IValue>>
        var quickfixes = CodeActions.extractActionsFromDiagnostics(params, contribs::parseCodeActions);

        // here we dynamically ask the contributions for more actions,
        // based on the cursor position in the file and the current parse tree
        CompletableFuture<Stream<IValue>> codeActions = recoverExceptions(
            getFile(params.getTextDocument())
                .getCurrentTreeAsync()
                .thenApply(Versioned::get)
                .thenCompose(tree -> computeCodeActions(contribs, range.getStart().getLine(), range.getStart().getCharacter(), tree))
                .thenApply(IList::stream)
            , () -> Stream.<IValue>empty())
            ;

        // final merging the two streams of commmands, and their conversion to LSP Command data-type
        return CodeActions.mergeAndConvertCodeActions(this, dedicatedLanguageName, contribs.getName(), quickfixes, codeActions);
    }

    private CompletableFuture<IList> computeCodeActions(final ILanguageContributions contribs, final int startLine, final int startColumn, ITree tree) {
        IList focus = TreeSearch.computeFocusList(tree, startLine, startColumn);

        if (!focus.isEmpty()) {
            return contribs.codeAction(focus).get();
        }
        else {
            logger.log(Level.DEBUG, "no tree focus found at {}:{}", startLine, startColumn);
            return CompletableFuture.completedFuture(IRascalValueFactory.getInstance().list());
        }
    }

    private <T> CompletableFuture<List<T>> lookup(SummaryLookup<T> lookup, TextDocumentIdentifier doc, Position cursor) {
        return getFile(doc)
            .getCurrentTreeAsync()
            .thenApply(tree -> facts(doc).lookupInSummaries(lookup, Locations.toLoc(doc), tree, cursor))
            .thenCompose(Function.identity());
    }

    @Override
    public CompletableFuture<Either<List<? extends Location>, List<? extends LocationLink>>> definition(DefinitionParams params) {
        logger.debug("Definition: {} at {}", params.getTextDocument(), params.getPosition());
        return recoverExceptions(
            lookup(ParametricSummary::definitions, params.getTextDocument(), params.getPosition())
            .thenApply(d -> {
                logger.debug("Definitions: {}", d);
                return d;
            })
            .thenApply(Either::forLeft)
            , () -> Either.forLeft(Collections.emptyList()));
    }

    @Override
    public CompletableFuture<Either<List<? extends Location>, List<? extends LocationLink>>> implementation(ImplementationParams params) {
        logger.debug("Implementation: {} at {}", params.getTextDocument(), params.getPosition());
        return recoverExceptions(
            lookup(ParametricSummary::implementations, params.getTextDocument(), params.getPosition())
            .thenApply(Either::forLeft)
            , () -> Either.forLeft(Collections.emptyList()));
    }

    @Override
    public CompletableFuture<List<? extends Location>> references(ReferenceParams params) {
        logger.debug("References: {} at {}", params.getTextDocument(), params.getPosition());
        return recoverExceptions(
            lookup(ParametricSummary::references, params.getTextDocument(), params.getPosition())
            .thenApply(l -> l) // hack to help compiler see type
            , Collections::emptyList);
    }

    @Override
    public CompletableFuture<Hover> hover(HoverParams params) {
        logger.debug("Hover: {} at {}", params.getTextDocument(), params.getPosition());
        return recoverExceptions(
            lookup(ParametricSummary::hovers, params.getTextDocument(), params.getPosition())
            .thenApply(Hover::new)
            , () -> null);
    }

    @Override
    public CompletableFuture<List<FoldingRange>> foldingRange(FoldingRangeRequestParams params) {
        logger.debug("Folding range: {}", params.getTextDocument());
        TextDocumentState file = getFile(params.getTextDocument());
        return recoverExceptions(file.getCurrentTreeAsync().thenApply(Versioned::get).thenApplyAsync(FoldingRanges::getFoldingRanges)
            .whenComplete((r, e) ->
                logger.trace("Folding regions success, reporting {} regions back", r == null ? 0 : r.size())
            ), Collections::emptyList);
    }

    @Override
    public void registerLanguage(LanguageParameter lang) {
        logger.info("registerLanguage({})", lang.getName());

        for (var extension: lang.getExtensions()) {
            this.registeredExtensions.put(extension, lang.getName());
        }

        var multiplexer = contributions.computeIfAbsent(lang.getName(),
            t -> new LanguageContributionsMultiplexer(lang.getName(), ownExecuter)
        );
        var fact = facts.computeIfAbsent(lang.getName(), t ->
            new ParametricFileFacts(ownExecuter, columns, multiplexer)
        );

        if (lang.getPrecompiledParser() != null) {
            try {
                var location = lang.getPrecompiledParser().getParserLocation();
                if (URIResolverRegistry.getInstance().exists(location)) {
                    logger.debug("Got precompiled definition: {}", lang.getPrecompiledParser());
                    multiplexer.addContributor(buildContributionKey(lang) + "$parser", new ParserOnlyContribution(lang.getName(), lang.getPrecompiledParser()));
                }
                else {
                    logger.error("Defined precompiled parser ({}) does not exist", lang.getPrecompiledParser());
                }
            }
            catch (FactParseError e) {
                logger.error("Error parsing location in precompiled parser specification (we expect a rascal loc)", e);
            }
        }

        multiplexer.addContributor(buildContributionKey(lang),
            new InterpretedLanguageContributions(lang, this, workspaceService, (IBaseLanguageClient) client, ownExecuter));

        fact.reloadContributions();
        if (client != null) {
            fact.setClient(client);
        }
    }

    private static String buildContributionKey(LanguageParameter lang) {
        return lang.getMainFunction() + "::" + lang.getMainFunction();
    }

    @Override
    public void unregisterLanguage(LanguageParameter lang) {
        boolean removeAll = lang.getMainModule() == null || lang.getMainModule().isEmpty();
        if (!removeAll) {
            if (!contributions.get(lang.getName()).removeContributor(buildContributionKey(lang))) {
                logger.error("unregisterLanguage cleared everything, so removing all");
                // ok, so it was a clear after all
                removeAll = true;
            }
            else {
                facts.get(lang.getName()).reloadContributions();
            }
        }
        if (removeAll) {
            // clear the whole language
            logger.trace("unregisterLanguage({}) completely", lang.getName());

            for (var extension : lang.getExtensions()) {
                this.registeredExtensions.remove(extension);
            }
            facts.remove(lang.getName());
            contributions.remove(lang.getName());
        }
    }

    @Override
    public CompletableFuture<IValue> executeCommand(String languageName, String command) {
        ILanguageContributions contribs = contributions.get(languageName);

        if (contribs != null) {
            return contribs.execution(command).get();
        }
        else {
            logger.warn("ignoring command execution (no contributor configured for this language): {}, {} ", languageName, command);
            return CompletableFuture.completedFuture(null);
        }
    }
}<|MERGE_RESOLUTION|>--- conflicted
+++ resolved
@@ -442,11 +442,7 @@
 
     private TextDocumentState open(TextDocumentItem doc) {
         return files.computeIfAbsent(Locations.toLoc(doc),
-<<<<<<< HEAD
-            l -> new TextDocumentState(contributions(doc)::parseSourceFile, l, columns, doc.getVersion(), doc.getText())
-=======
-            l -> new TextDocumentState(contributions(doc)::parsing, l, doc.getVersion(), doc.getText())
->>>>>>> 94a1ae6a
+            l -> new TextDocumentState(contributions(doc)::parsing, l, columns, doc.getVersion(), doc.getText())
         );
     }
 
