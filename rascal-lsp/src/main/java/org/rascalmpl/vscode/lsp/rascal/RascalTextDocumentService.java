/*
 * Copyright (c) 2018-2025, NWO-I CWI and Swat.engineering
 * All rights reserved.
 *
 * Redistribution and use in source and binary forms, with or without
 * modification, are permitted provided that the following conditions are met:
 *
 * 1. Redistributions of source code must retain the above copyright notice,
 * this list of conditions and the following disclaimer.
 *
 * 2. Redistributions in binary form must reproduce the above copyright notice,
 * this list of conditions and the following disclaimer in the documentation
 * and/or other materials provided with the distribution.
 *
 * THIS SOFTWARE IS PROVIDED BY THE COPYRIGHT HOLDERS AND CONTRIBUTORS "AS IS"
 * AND ANY EXPRESS OR IMPLIED WARRANTIES, INCLUDING, BUT NOT LIMITED TO, THE
 * IMPLIED WARRANTIES OF MERCHANTABILITY AND FITNESS FOR A PARTICULAR PURPOSE
 * ARE DISCLAIMED. IN NO EVENT SHALL THE COPYRIGHT HOLDER OR CONTRIBUTORS BE
 * LIABLE FOR ANY DIRECT, INDIRECT, INCIDENTAL, SPECIAL, EXEMPLARY, OR
 * CONSEQUENTIAL DAMAGES (INCLUDING, BUT NOT LIMITED TO, PROCUREMENT OF
 * SUBSTITUTE GOODS OR SERVICES; LOSS OF USE, DATA, OR PROFITS; OR BUSINESS
 * INTERRUPTION) HOWEVER CAUSED AND ON ANY THEORY OF LIABILITY, WHETHER IN
 * CONTRACT, STRICT LIABILITY, OR TORT (INCLUDING NEGLIGENCE OR OTHERWISE)
 * ARISING IN ANY WAY OUT OF THE USE OF THIS SOFTWARE, EVEN IF ADVISED OF THE
 * POSSIBILITY OF SUCH DAMAGE.
 */
package org.rascalmpl.vscode.lsp.rascal;

import java.io.IOException;
import java.io.Reader;
import java.util.ArrayList;
import java.util.Collections;
import java.util.List;
import java.util.Map;
import java.util.Set;
import java.util.concurrent.CompletableFuture;
import java.util.concurrent.ConcurrentHashMap;
import java.util.concurrent.ExecutorService;
import java.util.function.Supplier;
import java.util.stream.Collectors;
import java.util.stream.Stream;

import org.apache.logging.log4j.Level;
import org.apache.logging.log4j.LogManager;
import org.apache.logging.log4j.Logger;
import org.checkerframework.checker.nullness.qual.MonotonicNonNull;
import org.eclipse.lsp4j.ApplyWorkspaceEditParams;
import org.eclipse.lsp4j.CodeAction;
import org.eclipse.lsp4j.CodeActionParams;
import org.eclipse.lsp4j.CodeLens;
import org.eclipse.lsp4j.CodeLensOptions;
import org.eclipse.lsp4j.CodeLensParams;
import org.eclipse.lsp4j.Command;
import org.eclipse.lsp4j.DefinitionParams;
import org.eclipse.lsp4j.Diagnostic;
import org.eclipse.lsp4j.DidChangeTextDocumentParams;
import org.eclipse.lsp4j.DidCloseTextDocumentParams;
import org.eclipse.lsp4j.DidOpenTextDocumentParams;
import org.eclipse.lsp4j.DidSaveTextDocumentParams;
import org.eclipse.lsp4j.DocumentSymbol;
import org.eclipse.lsp4j.DocumentSymbolParams;
import org.eclipse.lsp4j.ExecuteCommandOptions;
import org.eclipse.lsp4j.FoldingRange;
import org.eclipse.lsp4j.FoldingRangeRequestParams;
import org.eclipse.lsp4j.Hover;
import org.eclipse.lsp4j.HoverParams;
import org.eclipse.lsp4j.Location;
import org.eclipse.lsp4j.LocationLink;
import org.eclipse.lsp4j.MarkupContent;
import org.eclipse.lsp4j.MessageParams;
import org.eclipse.lsp4j.MessageType;
import org.eclipse.lsp4j.Position;
import org.eclipse.lsp4j.PrepareRenameDefaultBehavior;
import org.eclipse.lsp4j.PrepareRenameParams;
import org.eclipse.lsp4j.PrepareRenameResult;
import org.eclipse.lsp4j.Range;
import org.eclipse.lsp4j.RenameFilesParams;
import org.eclipse.lsp4j.RenameOptions;
import org.eclipse.lsp4j.RenameParams;
import org.eclipse.lsp4j.SemanticTokens;
import org.eclipse.lsp4j.SemanticTokensDelta;
import org.eclipse.lsp4j.SemanticTokensDeltaParams;
import org.eclipse.lsp4j.SemanticTokensParams;
import org.eclipse.lsp4j.SemanticTokensRangeParams;
import org.eclipse.lsp4j.ServerCapabilities;
import org.eclipse.lsp4j.SymbolInformation;
import org.eclipse.lsp4j.TextDocumentIdentifier;
import org.eclipse.lsp4j.TextDocumentItem;
import org.eclipse.lsp4j.TextDocumentSyncKind;
import org.eclipse.lsp4j.VersionedTextDocumentIdentifier;
import org.eclipse.lsp4j.WorkspaceEdit;
import org.eclipse.lsp4j.jsonrpc.ResponseErrorException;
import org.eclipse.lsp4j.jsonrpc.messages.Either;
import org.eclipse.lsp4j.jsonrpc.messages.Either3;
import org.eclipse.lsp4j.jsonrpc.messages.ResponseError;
import org.eclipse.lsp4j.jsonrpc.messages.ResponseErrorCode;
import org.eclipse.lsp4j.services.LanguageClient;
import org.eclipse.lsp4j.services.LanguageClientAware;
import org.rascalmpl.library.Prelude;
import org.rascalmpl.uri.URIResolverRegistry;
<<<<<<< HEAD
import org.rascalmpl.library.util.PathConfig;
=======
>>>>>>> 520b0f95
import org.rascalmpl.values.parsetrees.ITree;
import org.rascalmpl.values.parsetrees.ProductionAdapter;
import org.rascalmpl.values.parsetrees.TreeAdapter;
import org.rascalmpl.vscode.lsp.BaseWorkspaceService;
import org.rascalmpl.vscode.lsp.IBaseLanguageClient;
import org.rascalmpl.vscode.lsp.IBaseTextDocumentService;
import org.rascalmpl.vscode.lsp.TextDocumentState;
import org.rascalmpl.vscode.lsp.rascal.RascalLanguageServices.CodeLensSuggestion;
import org.rascalmpl.vscode.lsp.rascal.model.FileFacts;
import org.rascalmpl.vscode.lsp.rascal.model.SummaryBridge;
import org.rascalmpl.vscode.lsp.terminal.ITerminalIDEServer.LanguageParameter;
import org.rascalmpl.vscode.lsp.uri.FallbackResolver;
import org.rascalmpl.vscode.lsp.util.CodeActions;
import org.rascalmpl.vscode.lsp.util.Diagnostics;
import org.rascalmpl.vscode.lsp.util.DocumentChanges;
import org.rascalmpl.vscode.lsp.util.DocumentSymbols;
import org.rascalmpl.vscode.lsp.util.FoldingRanges;
import org.rascalmpl.vscode.lsp.util.SemanticTokenizer;
import org.rascalmpl.vscode.lsp.util.Versioned;
import org.rascalmpl.vscode.lsp.util.locations.ColumnMaps;
import org.rascalmpl.vscode.lsp.util.locations.LineColumnOffsetMap;
import org.rascalmpl.vscode.lsp.util.locations.Locations;
import org.rascalmpl.vscode.lsp.util.locations.impl.TreeSearch;

import io.usethesource.vallang.IConstructor;
import io.usethesource.vallang.IList;
import io.usethesource.vallang.ISet;
import io.usethesource.vallang.ISourceLocation;
import io.usethesource.vallang.IString;
import io.usethesource.vallang.IValue;

public class RascalTextDocumentService implements IBaseTextDocumentService, LanguageClientAware {
    private static final Logger logger = LogManager.getLogger(RascalTextDocumentService.class);
    private final ExecutorService ownExecuter;
    private @MonotonicNonNull RascalLanguageServices rascalServices;

    private final SemanticTokenizer tokenizer = new SemanticTokenizer(true);
    private @MonotonicNonNull LanguageClient client;

    private final Map<ISourceLocation, TextDocumentState> documents;
    private final ColumnMaps columns;
    private @MonotonicNonNull FileFacts facts;
    private @MonotonicNonNull BaseWorkspaceService workspaceService;

    public RascalTextDocumentService(ExecutorService exec) {
        // The following call ensures that URIResolverRegistry is initialized before FallbackResolver is accessed
        URIResolverRegistry.getInstance();

        this.ownExecuter = exec;
        this.documents = new ConcurrentHashMap<>();
        this.columns = new ColumnMaps(this::getContents);
        FallbackResolver.getInstance().registerTextDocumentService(this);
    }

    @Override
    public LineColumnOffsetMap getColumnMap(ISourceLocation file) {
        return columns.get(file);
    }

    public String getContents(ISourceLocation file) {
        file = file.top();
        TextDocumentState ideState = documents.get(file);
        if (ideState != null) {
            return ideState.getCurrentContent().get();
        }

        if (!URIResolverRegistry.getInstance().isFile(file)) {
            logger.error("Trying to get the contents of a directory: {}", file);
            return "";
        }

        try (Reader src = URIResolverRegistry.getInstance().getCharacterReader(file)) {
            return Prelude.consumeInputStream(src);
        }
        catch (IOException e) {
            logger.error("Error opening file {} to get contents", file, e);
            return "";
        }
    }

    public void initializeServerCapabilities(ServerCapabilities result) {
        result.setDefinitionProvider(true);
        result.setTextDocumentSync(TextDocumentSyncKind.Full);
        result.setDocumentSymbolProvider(true);
        result.setHoverProvider(true);
        result.setSemanticTokensProvider(tokenizer.options());
        result.setCodeLensProvider(new CodeLensOptions(false));
        result.setFoldingRangeProvider(true);
        result.setRenameProvider(new RenameOptions(true));
        result.setCodeActionProvider(true);
        result.setExecuteCommandProvider(new ExecuteCommandOptions(Collections.singletonList(RascalWorkspaceService.RASCAL_COMMAND)));
    }

    @Override
    public void pair(BaseWorkspaceService workspaceService) {
        this.workspaceService = workspaceService;

    }

    @Override
    public void connect(LanguageClient client) {
        this.client = client;
        this.rascalServices = new RascalLanguageServices(this, workspaceService, (IBaseLanguageClient) client, ownExecuter);
        this.facts = new FileFacts(ownExecuter, rascalServices, columns);
        facts.setClient(client);
    }

    // LSP interface methods

    @Override
    public void didOpen(DidOpenTextDocumentParams params) {
        var timestamp = System.currentTimeMillis();
        logger.debug("Open: {}", params.getTextDocument());
        TextDocumentState file = open(params.getTextDocument(), timestamp);
        handleParsingErrors(file, file.getCurrentDiagnosticsAsync());
    }

    @Override
    public void didChange(DidChangeTextDocumentParams params) {
        var timestamp = System.currentTimeMillis();
        logger.trace("Change: {}", params.getTextDocument());
        updateContents(params.getTextDocument(), last(params.getContentChanges()).getText(), timestamp);
    }

    @Override
    public void didClose(DidCloseTextDocumentParams params) {
        logger.debug("Close: {}", params.getTextDocument());
        if (documents.remove(Locations.toLoc(params.getTextDocument())) == null) {
            throw new ResponseErrorException(new ResponseError(ResponseErrorCode.InternalError,
                "Unknown file: " + Locations.toLoc(params.getTextDocument()), params));
        }
    }

    @Override
    public void didSave(DidSaveTextDocumentParams params) {
        logger.debug("Save: {}", params.getTextDocument());
        // on save we don't get new file contents, that comes in via change
        // but we do trigger the type checker on save
        if (facts != null) {
            facts.invalidate(Locations.toLoc(params.getTextDocument()));
        }
    }

    private TextDocumentState updateContents(VersionedTextDocumentIdentifier doc, String newContents, long timestamp) {
        TextDocumentState file = getFile(doc);
        logger.trace("New contents for {}", doc);
        file.update(doc.getVersion(), newContents, timestamp);
        handleParsingErrors(file, file.getCurrentDiagnosticsAsync());
        return file;
    }

    private void handleParsingErrors(TextDocumentState file, CompletableFuture<Versioned<List<Diagnostics.Template>>> diagnosticsAsync) {
        diagnosticsAsync.thenAccept(diagnostics -> {
            List<Diagnostic> parseErrors = diagnostics.get().stream()
                .map(diagnostic -> diagnostic.instantiate(columns))
                .collect(Collectors.toList());

            logger.trace("Finished parsing tree, reporting new parse errors: {} for: {}", parseErrors, file.getLocation());
            if (facts != null) {
                facts.reportParseErrors(file.getLocation(), parseErrors);
            }
        });
    }

    @Override
    public CompletableFuture<Either<List<? extends Location>, List<? extends LocationLink>>> definition(DefinitionParams params) {
        logger.debug("textDocument/definition: {} at {}", params.getTextDocument(), params.getPosition());

        if (facts != null) {
            return facts.getSummary(Locations.toLoc(params.getTextDocument()))
                .thenApply(s -> s == null ? Collections.<Location>emptyList() : s.getDefinition(params.getPosition()))
                .thenApply(Either::forLeft)
                ;
        }
        else {
            return CompletableFuture.completedFuture(Either.forLeft(Collections.emptyList()));
        }
    }

    @Override
    public CompletableFuture<List<Either<SymbolInformation, DocumentSymbol>>>
        documentSymbol(DocumentSymbolParams params) {
        logger.debug("textDocument/documentSymbol: {}", params.getTextDocument());
        TextDocumentState file = getFile(params.getTextDocument());
        return file.getCurrentTreeAsync()
            .thenApply(Versioned::get)
            .handle((t, r) -> (t == null ? (file.getLastTree().get()) : t))
            .thenCompose(tr -> rascalServices.getDocumentSymbols(tr).get())
            .thenApply(documentSymbols -> DocumentSymbols.toLSP(documentSymbols, columns.get(file.getLocation())))
            ;
    }

    private ITree findQualifiedNameUnderCursor(IList focusList) {
        List<String> sortNames = focusList.stream()
            .map(ITree.class::cast)
            .map(TreeAdapter::getProduction)
            .map(ProductionAdapter::getSortName)
            .collect(Collectors.toList());

        int qNameIdx = sortNames.indexOf("QualifiedName");
        if (qNameIdx != -1) {
            // Cursor is at a qualified name
            ITree qualifiedName = (ITree) focusList.get(qNameIdx);

            // If the qualified name is in a header, but not in module parameters or a syntax defintion, it is a full module path
            if (sortNames.contains("Header") && !(sortNames.contains("ModuleParameters") || sortNames.contains("SyntaxDefinition"))) {
                return qualifiedName;
            }

            // Since the cursor is not in a header, the qualified name consists of a declaration name on the right, and an optional module path prefix.
            IList names = TreeAdapter.getListASTArgs(TreeAdapter.getArg(qualifiedName, "names"));

            // Even if the cursor is on the module prefix, we steer towards renaming the declaration
            return (ITree) names.get(names.size() - 1);
        }

        switch (sortNames.get(0)) {
            case "Name": // intentional fall-through
            case "Nonterminal": // intentional fall-through
            case "NonterminalLabel": {
                // Return name location
                return (ITree) focusList.get(0);
            }
            default: return null;
        }
    }

    @Override
    public CompletableFuture<Either3<Range, PrepareRenameResult, PrepareRenameDefaultBehavior>> prepareRename(PrepareRenameParams params) {
        logger.debug("textDocument/prepareRename: {} at {}", params.getTextDocument(), params.getPosition());
        TextDocumentState file = getFile(params.getTextDocument());

        return file.getCurrentTreeAsync()
            .thenApply(Versioned::get)
<<<<<<< HEAD
            .handle((t, r) -> (t == null ? file.getLastTreeWithoutErrors().get() : t))
            .thenApply(tr -> findQualifiedNameUnderCursor(file.getLocation(), tr, params.getPosition()))
=======
            .handle((t, r) -> (t == null ? file.getMostRecentTree().get() : t))
            .thenApply(tr -> {
                Position rascalCursorPos = Locations.toRascalPosition(file.getLocation(), params.getPosition(), columns);
                IList focus = TreeSearch.computeFocusList(tr, rascalCursorPos.getLine(), rascalCursorPos.getCharacter());
                return findQualifiedNameUnderCursor(focus);
            })
>>>>>>> 520b0f95
            .thenApply(cur -> DocumentChanges.locationToRange(this, TreeAdapter.getLocation(cur)))
            .thenApply(Either3::forFirst);
    }

    @Override
    public CompletableFuture<WorkspaceEdit> rename(RenameParams params) {
        logger.debug("textDocument/rename: {} at {} to {}", params.getTextDocument(), params.getPosition(), params.getNewName());

        TextDocumentState file = getFile(params.getTextDocument());
        Set<ISourceLocation> workspaceFolders = workspaceService.workspaceFolders()
            .stream()
            .map(f -> Locations.toLoc(f.getUri()))
            .collect(Collectors.toSet());

        return file.getCurrentTreeAsync()
            .thenApply(Versioned::get)
<<<<<<< HEAD
            .handle((t, r) -> (t == null ? file.getLastTreeWithoutErrors().get() : t))
            .thenApply(tr -> findQualifiedNameUnderCursor(file.getLocation(), tr, params.getPosition()))
            .thenCompose(cursor -> rascalServices.getRename(cursor, workspaceFolders, facts::getPathConfig, params.getNewName()).get())
            .thenApply(t -> DocumentChanges.translateDocumentChanges(this, t));
=======
            .handle((t, r) -> (t == null ? (file.getMostRecentTree().get()) : t))
            .thenCompose(tr -> {
                Position rascalCursorPos = Locations.toRascalPosition(file.getLocation(), params.getPosition(), columns);
                var focus = TreeSearch.computeFocusList(tr, rascalCursorPos.getLine(), rascalCursorPos.getCharacter());
                var cursorTree = findQualifiedNameUnderCursor(focus);
                return rascalServices.getRename(TreeAdapter.getLocation(cursorTree), focus, workspaceFolders, facts::getPathConfig, params.getNewName()).get();
            })
            .thenApply(t -> {
                showMessages((ISet) t.get(1));
                return DocumentChanges.translateDocumentChanges(this, (IList) t.get(0));
            });
    }

    private void showMessages(ISet messages) {
        for (var msg : messages) {
            client.showMessage(setMessageParams((IConstructor) msg));
        }
    }

    private MessageParams setMessageParams(IConstructor message) {
        var params = new MessageParams();
        switch (message.getName()) {
            case "error": {
                params.setType(MessageType.Error);
                break;
            }
            case "warning": {
                params.setType(MessageType.Warning);
                break;
            }
            case "info": {
                params.setType(MessageType.Info);
                break;
            }
            default: params.setType(MessageType.Log);
        }

        var msgText = ((IString) message.get("msg")).getValue();
        if (message.has("at")) {
            var at = ((ISourceLocation) message.get("at")).getURI();
            params.setMessage(String.format("%s (at %s)", msgText, at));
        } else {
            params.setMessage(msgText);
        }
        return params;
>>>>>>> 520b0f95
    }

    @Override
    public CompletableFuture<Hover> hover(HoverParams params) {
        logger.debug("textDocument/hover: {} at {}", params.getTextDocument(), params.getPosition());
        if (facts != null) {
            return facts.getSummary(Locations.toLoc(params.getTextDocument()))
                .handle((t, r) -> (t == null ? (new SummaryBridge()) : t))
                .thenApply(s -> s.getTypeName(params.getPosition()))
                .thenApply(n -> new Hover(new MarkupContent("plaintext", n)));
        }
        else {
            return CompletableFuture.completedFuture(null);
        }
    }

    @Override
    public CompletableFuture<List<FoldingRange>> foldingRange(FoldingRangeRequestParams params) {
        logger.debug("textDocument/foldingRange: {}", params.getTextDocument());
        TextDocumentState file = getFile(params.getTextDocument());
        return file.getCurrentTreeAsync().thenApply(Versioned::get).thenApplyAsync(FoldingRanges::getFoldingRanges)
            .exceptionally(e -> {
                logger.error("Tokenization failed", e);
                return new ArrayList<>();
            })
            .whenComplete((r, e) ->
                logger.trace("Folding regions success, reporting {} regions back", r == null ? 0 : r.size())
            );
    }

    @Override
    public void didRenameFiles(RenameFilesParams params, Set<ISourceLocation> workspaceFolders) {
        logger.debug("workspace/didRenameFiles: {}", params.getFiles());

        rascalServices.getModuleRenames(params.getFiles(), workspaceFolders, facts::getPathConfig, documents)
            .thenAccept(res -> {
                var edits = (IList) res.get(0);
                var messages = (ISet) res.get(1);
                showMessages(messages);

                if (edits.size() == 0) {
                    return;
                }

                var changes = DocumentChanges.translateDocumentChanges(this, edits);
                client.applyEdit(new ApplyWorkspaceEditParams(changes)).thenAccept(editResponse -> {
                    if (!editResponse.isApplied()) {
                        throw new RuntimeException("Applying module rename failed" + (editResponse.getFailureReason() != null ? (": " + editResponse.getFailureReason()) : ""));
                    }
                });
            })
            .exceptionally(e -> {
                logger.catching(Level.ERROR, e.getCause());
                client.showMessage(new MessageParams(MessageType.Error, e.getCause().getMessage()));
                return null; // Return of type `Void` is unused, but required
            });
    }

    // Private utility methods

    private static <T> T last(List<T> l) {
        return l.get(l.size() - 1);
    }

    private TextDocumentState open(TextDocumentItem doc, long timestamp) {
        return documents.computeIfAbsent(Locations.toLoc(doc),
            l -> new TextDocumentState((loc, input) -> rascalServices.parseSourceFile(loc, input), l, doc.getVersion(), doc.getText(), timestamp));
    }

    private TextDocumentState getFile(TextDocumentIdentifier doc) {
        return getFile(Locations.toLoc(doc));
    }

    protected TextDocumentState getFile(ISourceLocation loc) {
        TextDocumentState file = documents.get(loc);
        if (file == null) {
            throw new ResponseErrorException(new ResponseError(-1, "Unknown file: " + loc, loc));
        }
        return file;
    }

    public void shutdown() {
        ownExecuter.shutdown();
    }

    private CompletableFuture<SemanticTokens> getSemanticTokens(TextDocumentIdentifier doc) {
        var specialCaseHighlighting = CompletableFuture.completedFuture(false);
        return getFile(doc).getCurrentTreeAsync()
                .thenApply(Versioned::get)
                .thenCombineAsync(specialCaseHighlighting, tokenizer::semanticTokensFull, ownExecuter)
                .exceptionally(e -> {
                    logger.error("Tokenization failed", e);
                    return new SemanticTokens(Collections.emptyList());
                })
                .whenComplete((r, e) ->
                    logger.trace("Semantic tokens success, reporting {} tokens back", r == null ? 0 : r.getData().size())
                );
    }

    @Override
    public CompletableFuture<SemanticTokens> semanticTokensFull(SemanticTokensParams params) {
        logger.debug("semanticTokensFull: {}", params.getTextDocument());
        return getSemanticTokens(params.getTextDocument());
    }

    @Override
    public CompletableFuture<Either<SemanticTokens, SemanticTokensDelta>> semanticTokensFullDelta(
            SemanticTokensDeltaParams params) {
        logger.debug("semanticTokensFullDelta: {}", params.getTextDocument());
        return getSemanticTokens(params.getTextDocument()).thenApply(Either::forLeft);
    }

    @Override
    public CompletableFuture<SemanticTokens> semanticTokensRange(SemanticTokensRangeParams params) {
        logger.debug("semanticTokensRange: {}", params.getTextDocument());
        return getSemanticTokens(params.getTextDocument());
    }

    @Override
    public void registerLanguage(LanguageParameter lang) {
        throw new UnsupportedOperationException("registering language is a feature of the language parametric server, not of the Rascal server");
    }

    @Override
    public void unregisterLanguage(LanguageParameter lang) {
        throw new UnsupportedOperationException("registering language is a feature of the language parametric server, not of the Rascal server");
    }

    @Override
    public CompletableFuture<List<? extends CodeLens>> codeLens(CodeLensParams params) {
        TextDocumentState f = getFile(params.getTextDocument());
        return f.getCurrentTreeAsync()
            .handle((r, e) -> {
                // fallback to tree if a parsing error occurred.
                if (r == null) {
                    r = f.getLastTreeWithoutErrors();
                }
                if (r == null) {
                    throw new RuntimeException(e);
                }
                return r;
            })
            .thenApply(Versioned::get)
            .thenApplyAsync(rascalServices::locateCodeLenses, ownExecuter)
            .thenApply(List::stream)
            .thenApply(res -> res.map(this::makeRunCodeLens))
            .thenApply(s -> s.collect(Collectors.toList()))
            .exceptionally(e -> {
                logger.trace("Code lens failed", e);
                return null;
            })
            .thenApply(c -> c) // work around for compiler with generics
            ;
    }

    @Override
    public CompletableFuture<List<Either<Command, CodeAction>>> codeAction(CodeActionParams params) {
        logger.debug("codeAction: {}", params);

        var range = Locations.toRascalRange(params.getTextDocument(), params.getRange(), columns);
        var loc = Locations.toLoc(params.getTextDocument());


        // first we make a future stream for filtering out the "fixes" that were optionally sent along with earlier diagnostics
        // and which came back with the codeAction's list of relevant (in scope) diagnostics:
        // CompletableFuture<Stream<IValue>>
        CompletableFuture<Stream<IValue>> quickfixes
            = CodeActions.extractActionsFromDiagnostics(params, rascalServices::parseCodeActions);

        // here we dynamically ask the contributions for more actions,
        // based on the cursor position in the file and the current parse tree
        CompletableFuture<Stream<IValue>> codeActions = recoverExceptions(
            getFile(params.getTextDocument())
                .getCurrentTreeAsync()
                .thenApply(Versioned::get)
                .thenCompose((ITree tree) -> computeCodeActions(range.getStart().getLine(), range.getStart().getCharacter(), tree, facts.getPathConfig(loc)))
                .thenApply(IList::stream)
            , () -> Stream.<IValue>empty())
            ;

        // final merging the two streams of commmands, and their conversion to LSP Command data-type
        return CodeActions.mergeAndConvertCodeActions(this, "", RascalWorkspaceService.RASCAL_LANGUAGE, quickfixes, codeActions);
    }

    private CompletableFuture<IList> computeCodeActions(final int startLine, final int startColumn, ITree tree, PathConfig pcfg) {
        return CompletableFuture.<IList>supplyAsync(() -> TreeSearch.computeFocusList(tree, startLine, startColumn))
            .thenCompose(focus -> focus.isEmpty()
                ? CompletableFuture.completedFuture(focus /* an empty list */)
                : rascalServices.codeActions(focus, pcfg).get());
    }

    private CodeLens makeRunCodeLens(CodeLensSuggestion detected) {
        return new CodeLens(
            Locations.toRange(detected.getLine(), columns),
            new Command(detected.getShortName(), detected.getCommandName(), detected.getArguments()),
            null
        );
    }

    @Override
    public CompletableFuture<IValue> executeCommand(String extension, String command) {
        return rascalServices.executeCommand(command).get();
    }

    private static <T> CompletableFuture<T> recoverExceptions(CompletableFuture<T> future, Supplier<T> defaultValue) {
        return future
                .exceptionally(e -> {
                    logger.error("Operation failed with", e);
                    return defaultValue.get();
                });
    }

    @Override
    public boolean isManagingFile(ISourceLocation file) {
        return documents.containsKey(file.top());
    }

    @Override
    public TextDocumentState getDocumentState(ISourceLocation file) {
        return documents.get(file.top());
    }

    public @MonotonicNonNull FileFacts getFileFacts() {
        return facts;
    }
}<|MERGE_RESOLUTION|>--- conflicted
+++ resolved
@@ -98,10 +98,7 @@
 import org.eclipse.lsp4j.services.LanguageClientAware;
 import org.rascalmpl.library.Prelude;
 import org.rascalmpl.uri.URIResolverRegistry;
-<<<<<<< HEAD
 import org.rascalmpl.library.util.PathConfig;
-=======
->>>>>>> 520b0f95
 import org.rascalmpl.values.parsetrees.ITree;
 import org.rascalmpl.values.parsetrees.ProductionAdapter;
 import org.rascalmpl.values.parsetrees.TreeAdapter;
@@ -336,17 +333,12 @@
 
         return file.getCurrentTreeAsync()
             .thenApply(Versioned::get)
-<<<<<<< HEAD
             .handle((t, r) -> (t == null ? file.getLastTreeWithoutErrors().get() : t))
-            .thenApply(tr -> findQualifiedNameUnderCursor(file.getLocation(), tr, params.getPosition()))
-=======
-            .handle((t, r) -> (t == null ? file.getMostRecentTree().get() : t))
             .thenApply(tr -> {
                 Position rascalCursorPos = Locations.toRascalPosition(file.getLocation(), params.getPosition(), columns);
                 IList focus = TreeSearch.computeFocusList(tr, rascalCursorPos.getLine(), rascalCursorPos.getCharacter());
                 return findQualifiedNameUnderCursor(focus);
             })
->>>>>>> 520b0f95
             .thenApply(cur -> DocumentChanges.locationToRange(this, TreeAdapter.getLocation(cur)))
             .thenApply(Either3::forFirst);
     }
@@ -363,13 +355,7 @@
 
         return file.getCurrentTreeAsync()
             .thenApply(Versioned::get)
-<<<<<<< HEAD
             .handle((t, r) -> (t == null ? file.getLastTreeWithoutErrors().get() : t))
-            .thenApply(tr -> findQualifiedNameUnderCursor(file.getLocation(), tr, params.getPosition()))
-            .thenCompose(cursor -> rascalServices.getRename(cursor, workspaceFolders, facts::getPathConfig, params.getNewName()).get())
-            .thenApply(t -> DocumentChanges.translateDocumentChanges(this, t));
-=======
-            .handle((t, r) -> (t == null ? (file.getMostRecentTree().get()) : t))
             .thenCompose(tr -> {
                 Position rascalCursorPos = Locations.toRascalPosition(file.getLocation(), params.getPosition(), columns);
                 var focus = TreeSearch.computeFocusList(tr, rascalCursorPos.getLine(), rascalCursorPos.getCharacter());
@@ -414,7 +400,6 @@
             params.setMessage(msgText);
         }
         return params;
->>>>>>> 520b0f95
     }
 
     @Override
