--- conflicted
+++ resolved
@@ -100,12 +100,6 @@
 import org.rascalmpl.library.Prelude;
 import org.rascalmpl.uri.URIResolverRegistry;
 import org.rascalmpl.library.util.PathConfig;
-import org.rascalmpl.parser.gtd.exception.ParseError;
-<<<<<<< HEAD
-=======
-import org.rascalmpl.uri.URIResolverRegistry;
-import org.rascalmpl.uri.URIUtil;
->>>>>>> 2d8c1808
 import org.rascalmpl.values.parsetrees.ITree;
 import org.rascalmpl.values.parsetrees.ProductionAdapter;
 import org.rascalmpl.values.parsetrees.TreeAdapter;
@@ -119,7 +113,6 @@
 import org.rascalmpl.vscode.lsp.terminal.ITerminalIDEServer.LanguageParameter;
 import org.rascalmpl.vscode.lsp.uri.FallbackResolver;
 import org.rascalmpl.vscode.lsp.util.CodeActions;
-import org.rascalmpl.vscode.lsp.util.Diagnostics;
 import org.rascalmpl.vscode.lsp.util.DocumentChanges;
 import org.rascalmpl.vscode.lsp.util.DocumentSymbols;
 import org.rascalmpl.vscode.lsp.util.FoldingRanges;
@@ -211,13 +204,8 @@
     public void didOpen(DidOpenTextDocumentParams params) {
         var timestamp = System.currentTimeMillis();
         logger.debug("Open: {}", params.getTextDocument());
-<<<<<<< HEAD
-        TextDocumentState file = open(params.getTextDocument());
+        TextDocumentState file = open(params.getTextDocument(), timestamp);
         handleParsingErrors(file, file.getCurrentDiagnosticsAsync()); // No debounce
-=======
-        TextDocumentState file = open(params.getTextDocument(), timestamp);
-        handleParsingErrors(file);
->>>>>>> 2d8c1808
     }
 
     @Override
@@ -249,12 +237,8 @@
     private TextDocumentState updateContents(VersionedTextDocumentIdentifier doc, String newContents, long timestamp) {
         TextDocumentState file = getFile(doc);
         logger.trace("New contents for {}", doc);
-<<<<<<< HEAD
-        file.update(doc.getVersion(), newContents);
+        file.update(doc.getVersion(), newContents, timestamp);
         handleParsingErrors(file, file.getCurrentDiagnosticsAsync(Duration.ofMillis(800)));
-=======
-        handleParsingErrors(file, file.update(doc.getVersion(), newContents, timestamp));
->>>>>>> 2d8c1808
         return file;
     }
 
@@ -421,11 +405,7 @@
 
     private TextDocumentState open(TextDocumentItem doc, long timestamp) {
         return documents.computeIfAbsent(Locations.toLoc(doc),
-<<<<<<< HEAD
-            l -> new TextDocumentState((loc, input) -> rascalServices.parseSourceFile(loc, input), l, columns, doc.getVersion(), doc.getText()));
-=======
-            l -> new TextDocumentState((loc, input) -> rascalServices.parseSourceFile(loc, input), l, doc.getVersion(), doc.getText(), timestamp));
->>>>>>> 2d8c1808
+            l -> new TextDocumentState((loc, input) -> rascalServices.parseSourceFile(loc, input), l, columns, doc.getVersion(), doc.getText(), timestamp));
     }
 
     private TextDocumentState getFile(TextDocumentIdentifier doc) {
@@ -580,7 +560,7 @@
     public TextDocumentState getDocumentState(ISourceLocation file) {
         return documents.get(file.top());
     }
-    
+
     public @MonotonicNonNull FileFacts getFileFacts() {
         return facts;
     }
