/*
 * Copyright (c) 2018-2025, NWO-I CWI and Swat.engineering
 * All rights reserved.
 *
 * Redistribution and use in source and binary forms, with or without
 * modification, are permitted provided that the following conditions are met:
 *
 * 1. Redistributions of source code must retain the above copyright notice,
 * this list of conditions and the following disclaimer.
 *
 * 2. Redistributions in binary form must reproduce the above copyright notice,
 * this list of conditions and the following disclaimer in the documentation
 * and/or other materials provided with the distribution.
 *
 * THIS SOFTWARE IS PROVIDED BY THE COPYRIGHT HOLDERS AND CONTRIBUTORS "AS IS"
 * AND ANY EXPRESS OR IMPLIED WARRANTIES, INCLUDING, BUT NOT LIMITED TO, THE
 * IMPLIED WARRANTIES OF MERCHANTABILITY AND FITNESS FOR A PARTICULAR PURPOSE
 * ARE DISCLAIMED. IN NO EVENT SHALL THE COPYRIGHT HOLDER OR CONTRIBUTORS BE
 * LIABLE FOR ANY DIRECT, INDIRECT, INCIDENTAL, SPECIAL, EXEMPLARY, OR
 * CONSEQUENTIAL DAMAGES (INCLUDING, BUT NOT LIMITED TO, PROCUREMENT OF
 * SUBSTITUTE GOODS OR SERVICES; LOSS OF USE, DATA, OR PROFITS; OR BUSINESS
 * INTERRUPTION) HOWEVER CAUSED AND ON ANY THEORY OF LIABILITY, WHETHER IN
 * CONTRACT, STRICT LIABILITY, OR TORT (INCLUDING NEGLIGENCE OR OTHERWISE)
 * ARISING IN ANY WAY OUT OF THE USE OF THIS SOFTWARE, EVEN IF ADVISED OF THE
 * POSSIBILITY OF SUCH DAMAGE.
 */
package org.rascalmpl.vscode.lsp.rascal;

import java.io.IOException;
import java.io.Reader;
import java.time.Duration;
import java.util.ArrayList;
import java.util.Collections;
import java.util.List;
import java.util.Map;
import java.util.Set;
import java.util.concurrent.CompletableFuture;
import java.util.concurrent.ConcurrentHashMap;
import java.util.concurrent.ExecutorService;
import java.util.function.Supplier;
import java.util.stream.Collectors;
import java.util.stream.Stream;

import org.apache.logging.log4j.Level;
import org.apache.logging.log4j.LogManager;
import org.apache.logging.log4j.Logger;
import org.checkerframework.checker.nullness.qual.MonotonicNonNull;
import org.eclipse.lsp4j.ApplyWorkspaceEditParams;
import org.eclipse.lsp4j.CodeAction;
import org.eclipse.lsp4j.CodeActionParams;
import org.eclipse.lsp4j.CodeLens;
import org.eclipse.lsp4j.CodeLensOptions;
import org.eclipse.lsp4j.CodeLensParams;
import org.eclipse.lsp4j.Command;
import org.eclipse.lsp4j.DefinitionParams;
import org.eclipse.lsp4j.Diagnostic;
import org.eclipse.lsp4j.DidChangeTextDocumentParams;
import org.eclipse.lsp4j.DidCloseTextDocumentParams;
import org.eclipse.lsp4j.DidOpenTextDocumentParams;
import org.eclipse.lsp4j.DidSaveTextDocumentParams;
import org.eclipse.lsp4j.DocumentSymbol;
import org.eclipse.lsp4j.DocumentSymbolParams;
import org.eclipse.lsp4j.ExecuteCommandOptions;
import org.eclipse.lsp4j.FoldingRange;
import org.eclipse.lsp4j.FoldingRangeRequestParams;
import org.eclipse.lsp4j.Hover;
import org.eclipse.lsp4j.HoverParams;
import org.eclipse.lsp4j.Location;
import org.eclipse.lsp4j.LocationLink;
import org.eclipse.lsp4j.MarkupContent;
<<<<<<< HEAD
=======
import org.eclipse.lsp4j.MessageParams;
import org.eclipse.lsp4j.MessageType;
import org.eclipse.lsp4j.Position;
import org.eclipse.lsp4j.PrepareRenameDefaultBehavior;
import org.eclipse.lsp4j.PrepareRenameParams;
import org.eclipse.lsp4j.PrepareRenameResult;
import org.eclipse.lsp4j.Range;
import org.eclipse.lsp4j.RenameFilesParams;
import org.eclipse.lsp4j.RenameOptions;
>>>>>>> 1a3d93e9
import org.eclipse.lsp4j.RenameParams;
import org.eclipse.lsp4j.SemanticTokens;
import org.eclipse.lsp4j.SemanticTokensDelta;
import org.eclipse.lsp4j.SemanticTokensDeltaParams;
import org.eclipse.lsp4j.SemanticTokensParams;
import org.eclipse.lsp4j.SemanticTokensRangeParams;
import org.eclipse.lsp4j.ServerCapabilities;
import org.eclipse.lsp4j.SymbolInformation;
import org.eclipse.lsp4j.TextDocumentIdentifier;
import org.eclipse.lsp4j.TextDocumentItem;
import org.eclipse.lsp4j.TextDocumentSyncKind;
import org.eclipse.lsp4j.VersionedTextDocumentIdentifier;
import org.eclipse.lsp4j.WorkspaceEdit;
import org.eclipse.lsp4j.jsonrpc.ResponseErrorException;
import org.eclipse.lsp4j.jsonrpc.messages.Either;
import org.eclipse.lsp4j.jsonrpc.messages.Either3;
import org.eclipse.lsp4j.jsonrpc.messages.ResponseError;
import org.eclipse.lsp4j.jsonrpc.messages.ResponseErrorCode;
import org.eclipse.lsp4j.services.LanguageClient;
import org.eclipse.lsp4j.services.LanguageClientAware;
import org.rascalmpl.library.Prelude;
import org.rascalmpl.uri.URIResolverRegistry;
import org.rascalmpl.library.util.PathConfig;
import org.rascalmpl.parser.gtd.exception.ParseError;
import org.rascalmpl.uri.URIResolverRegistry;
import org.rascalmpl.values.parsetrees.ITree;
import org.rascalmpl.values.parsetrees.ProductionAdapter;
import org.rascalmpl.values.parsetrees.TreeAdapter;
import org.rascalmpl.vscode.lsp.BaseWorkspaceService;
import org.rascalmpl.vscode.lsp.IBaseLanguageClient;
import org.rascalmpl.vscode.lsp.IBaseTextDocumentService;
import org.rascalmpl.vscode.lsp.TextDocumentState;
import org.rascalmpl.vscode.lsp.rascal.RascalLanguageServices.CodeLensSuggestion;
import org.rascalmpl.vscode.lsp.rascal.model.FileFacts;
import org.rascalmpl.vscode.lsp.rascal.model.SummaryBridge;
import org.rascalmpl.vscode.lsp.terminal.ITerminalIDEServer.LanguageParameter;
import org.rascalmpl.vscode.lsp.util.CodeActions;
import org.rascalmpl.vscode.lsp.util.Diagnostics;
import org.rascalmpl.vscode.lsp.util.DocumentChanges;
import org.rascalmpl.vscode.lsp.util.DocumentSymbols;
import org.rascalmpl.vscode.lsp.util.FoldingRanges;
import org.rascalmpl.vscode.lsp.util.SemanticTokenizer;
import org.rascalmpl.vscode.lsp.util.Versioned;
import org.rascalmpl.vscode.lsp.util.locations.ColumnMaps;
import org.rascalmpl.vscode.lsp.util.locations.LineColumnOffsetMap;
import org.rascalmpl.vscode.lsp.util.locations.Locations;
import org.rascalmpl.vscode.lsp.util.locations.impl.TreeSearch;

import io.usethesource.vallang.IList;
import io.usethesource.vallang.ISourceLocation;
import io.usethesource.vallang.IValue;

public class RascalTextDocumentService implements IBaseTextDocumentService, LanguageClientAware {
    private static final Logger logger = LogManager.getLogger(RascalTextDocumentService.class);
    private final ExecutorService ownExecuter;
    private @MonotonicNonNull RascalLanguageServices rascalServices;

    private final SemanticTokenizer tokenizer = new SemanticTokenizer(true);
    private @MonotonicNonNull LanguageClient client;

    private final Map<ISourceLocation, TextDocumentState> documents;
    private final ColumnMaps columns;
    private @MonotonicNonNull FileFacts facts;
    private @MonotonicNonNull BaseWorkspaceService workspaceService;

    public RascalTextDocumentService(ExecutorService exec) {
        this.ownExecuter = exec;
        this.documents = new ConcurrentHashMap<>();
        this.columns = new ColumnMaps(this::getContents);
    }

    @Override
    public LineColumnOffsetMap getColumnMap(ISourceLocation file) {
        return columns.get(file);
    }

    public String getContents(ISourceLocation file) {
        file = file.top();
        TextDocumentState ideState = documents.get(file);
        if (ideState != null) {
            return ideState.getCurrentContent().get();
        }

        try (Reader src = URIResolverRegistry.getInstance().getCharacterReader(file)) {
            return Prelude.consumeInputStream(src);
        }
        catch (IOException e) {
            logger.error("Error opening file {} to get contents", file, e);
            return "";
        }
    }

    public void initializeServerCapabilities(ServerCapabilities result) {
        result.setDefinitionProvider(true);
        result.setTextDocumentSync(TextDocumentSyncKind.Full);
        result.setDocumentSymbolProvider(true);
        result.setHoverProvider(true);
        result.setSemanticTokensProvider(tokenizer.options());
        result.setCodeLensProvider(new CodeLensOptions(false));
        result.setFoldingRangeProvider(true);
        result.setRenameProvider(new RenameOptions(true));
        result.setCodeActionProvider(true);
        result.setExecuteCommandProvider(new ExecuteCommandOptions(Collections.singletonList(RascalWorkspaceService.RASCAL_COMMAND)));
    }

    @Override
    public void pair(BaseWorkspaceService workspaceService) {
        this.workspaceService = workspaceService;

    }

    @Override
    public void connect(LanguageClient client) {
        this.client = client;
        this.rascalServices = new RascalLanguageServices(this, workspaceService, (IBaseLanguageClient) client, ownExecuter);
        this.facts = new FileFacts(ownExecuter, rascalServices, columns);
        facts.setClient(client);
    }

    // LSP interface methods

    @Override
    public void didOpen(DidOpenTextDocumentParams params) {
        logger.debug("Open: {}", params.getTextDocument());
        TextDocumentState file = open(params.getTextDocument());
        handleParsingErrors(file, file.getCurrentDiagnosticsAsync()); // No debounce
    }

    @Override
    public void didChange(DidChangeTextDocumentParams params) {
        logger.trace("Change: {}", params.getTextDocument());
        updateContents(params.getTextDocument(), last(params.getContentChanges()).getText());
    }

    @Override
    public void didClose(DidCloseTextDocumentParams params) {
        logger.debug("Close: {}", params.getTextDocument());
        if (documents.remove(Locations.toLoc(params.getTextDocument())) == null) {
            throw new ResponseErrorException(new ResponseError(ResponseErrorCode.InternalError,
                "Unknown file: " + Locations.toLoc(params.getTextDocument()), params));
        }
    }

    @Override
    public void didSave(DidSaveTextDocumentParams params) {
        logger.debug("Save: {}", params.getTextDocument());
        // on save we don't get new file contents, that comes in via change
        // but we do trigger the type checker on save
        if (facts != null) {
            facts.invalidate(Locations.toLoc(params.getTextDocument()));
        }
    }

    private TextDocumentState updateContents(VersionedTextDocumentIdentifier doc, String newContents) {
        TextDocumentState file = getFile(doc);
        logger.trace("New contents for {}", doc);
        file.update(doc.getVersion(), newContents);
        handleParsingErrors(file, file.getCurrentDiagnosticsAsync(Duration.ofMillis(800)));
        return file;
    }

    private void handleParsingErrors(TextDocumentState file, CompletableFuture<Versioned<List<Diagnostic>>> diagnosticsAsync) {
        diagnosticsAsync.thenAccept(diagnostics -> {
            List<Diagnostic> parseErrors = diagnostics.get();
            logger.trace("Finished parsing tree, reporting new parse errors: {} for: {}", parseErrors, file.getLocation());
            if (facts != null) {
                facts.reportParseErrors(file.getLocation(), parseErrors);
            }
        });
    }

    @Override
    public CompletableFuture<Either<List<? extends Location>, List<? extends LocationLink>>> definition(DefinitionParams params) {
        logger.debug("textDocument/definition: {} at {}", params.getTextDocument(), params.getPosition());

        if (facts != null) {
            return facts.getSummary(Locations.toLoc(params.getTextDocument()))
                .thenApply(s -> s == null ? Collections.<Location>emptyList() : s.getDefinition(params.getPosition()))
                .thenApply(Either::forLeft)
                ;
        }
        else {
            return CompletableFuture.completedFuture(Either.forLeft(Collections.emptyList()));
        }
    }

    @Override
    public CompletableFuture<List<Either<SymbolInformation, DocumentSymbol>>>
        documentSymbol(DocumentSymbolParams params) {
        logger.debug("textDocument/documentSymbol: {}", params.getTextDocument());
        TextDocumentState file = getFile(params.getTextDocument());
        return file.getCurrentTreeAsync()
            .thenApply(Versioned::get)
            .handle((t, r) -> (t == null ? (file.getLastTree().get()) : t))
            .thenCompose(tr -> rascalServices.getDocumentSymbols(tr).get())
            .thenApply(documentSymbols -> DocumentSymbols.toLSP(documentSymbols, columns.get(file.getLocation())))
            ;
    }

    private ITree findQualifiedNameUnderCursor(ISourceLocation file, ITree moduleTree, Position p) {
        Position rascalCursorPos = Locations.toRascalPosition(file, p, columns);

        // Find all trees containing the cursor, in ascending order of size
        IList focusList = TreeSearch.computeFocusList(moduleTree, rascalCursorPos.getLine(), rascalCursorPos.getCharacter());
        List<String> sortNames = focusList.stream()
            .map(ITree.class::cast)
            .map(TreeAdapter::getProduction)
            .map(ProductionAdapter::getSortName)
            .collect(Collectors.toList());

        int qNameIdx = sortNames.indexOf("QualifiedName");
        if (qNameIdx != -1) {
            // Cursor is at a qualified name
            ITree qualifiedName = (ITree) focusList.get(qNameIdx);

            // If the qualified name is in a header, but not in module parameters or a syntax defintion, it is a full module path
            if (sortNames.contains("Header") && !(sortNames.contains("ModuleParameters") || sortNames.contains("SyntaxDefinition"))) {
                return qualifiedName;
            }

            // Since the cursor is not in a header, the qualified name consists of a declaration name on the right, and an optional module path prefix.
            IList names = TreeAdapter.getListASTArgs(TreeAdapter.getArg(qualifiedName, "names"));

            // Even if the cursor is on the module prefix, we steer towards renaming the declaration
            return (ITree) names.get(names.size() - 1);
        }

        switch (sortNames.get(0)) {
            case "Name": // intentional fall-through
            case "Nonterminal": // intentional fall-through
            case "NonterminalLabel": {
                // Return name location
                return (ITree) focusList.get(0);
            }
            default: return null;
        }
    }

    @Override
    public CompletableFuture<Either3<Range, PrepareRenameResult, PrepareRenameDefaultBehavior>> prepareRename(PrepareRenameParams params) {
        logger.debug("textDocument/prepareRename: {} at {}", params.getTextDocument(), params.getPosition());
        TextDocumentState file = getFile(params.getTextDocument());

        return file.getCurrentTreeAsync()
            .thenApply(Versioned::get)
            .handle((t, r) -> (t == null ? file.getMostRecentTree().get() : t))
            .thenApply(tr -> findQualifiedNameUnderCursor(file.getLocation(), tr, params.getPosition()))
            .thenApply(cur -> DocumentChanges.locationToRange(this, TreeAdapter.getLocation(cur)))
            .thenApply(Either3::forFirst);
    }

    @Override
    public CompletableFuture<WorkspaceEdit> rename(RenameParams params) {
        logger.debug("textDocument/rename: {} at {} to {}", params.getTextDocument(), params.getPosition(), params.getNewName());

        TextDocumentState file = getFile(params.getTextDocument());
        Set<ISourceLocation> workspaceFolders = workspaceService.workspaceFolders()
            .stream()
            .map(f -> Locations.toLoc(f.getUri()))
            .collect(Collectors.toSet());

        return file.getCurrentTreeAsync()
            .thenApply(Versioned::get)
<<<<<<< HEAD
            .handle((t, r) -> (t == null ? (file.getLastTreeWithoutErrors().get()) : t))
            .thenCompose(tr -> rascalServices.getRename(tr, params.getPosition(), workspaceFolders, facts::getPathConfig, params.getNewName(), columns).get())
            .thenApply(t -> {
                WorkspaceEdit wsEdit = new WorkspaceEdit();
                wsEdit.setDocumentChanges(DocumentChanges.translateDocumentChanges(this, (IList) t.get(0)));
                wsEdit.setChangeAnnotations(DocumentChanges.translateChangeAnnotations((IMap) t.get(1)));
                return wsEdit;
            });
=======
            .handle((t, r) -> (t == null ? (file.getMostRecentTree().get()) : t))
            .thenApply(tr -> findQualifiedNameUnderCursor(file.getLocation(), tr, params.getPosition()))
            .thenCompose(cursor -> rascalServices.getRename(cursor, workspaceFolders, facts::getPathConfig, params.getNewName()).get())
            .thenApply(t -> DocumentChanges.translateDocumentChanges(this, t));
>>>>>>> 1a3d93e9
    }

    @Override
    public CompletableFuture<Hover> hover(HoverParams params) {
        logger.debug("textDocument/hover: {} at {}", params.getTextDocument(), params.getPosition());
        if (facts != null) {
            return facts.getSummary(Locations.toLoc(params.getTextDocument()))
                .handle((t, r) -> (t == null ? (new SummaryBridge()) : t))
                .thenApply(s -> s.getTypeName(params.getPosition()))
                .thenApply(n -> new Hover(new MarkupContent("plaintext", n)));
        }
        else {
            return CompletableFuture.completedFuture(null);
        }
    }

    @Override
    public CompletableFuture<List<FoldingRange>> foldingRange(FoldingRangeRequestParams params) {
        logger.debug("textDocument/foldingRange: {}", params.getTextDocument());
        TextDocumentState file = getFile(params.getTextDocument());
        return file.getCurrentTreeAsync().thenApply(Versioned::get).thenApplyAsync(FoldingRanges::getFoldingRanges)
            .exceptionally(e -> {
                logger.error("Tokenization failed", e);
                return new ArrayList<>();
            })
            .whenComplete((r, e) ->
                logger.trace("Folding regions success, reporting {} regions back", r == null ? 0 : r.size())
            );
    }

    @Override
    public void didRenameFiles(RenameFilesParams params, Set<ISourceLocation> workspaceFolders) {
        logger.debug("workspace/didRenameFiles: {}", params.getFiles());

        rascalServices.getModuleRenames(params.getFiles(), workspaceFolders, facts::getPathConfig, documents)
            .thenApply(edits -> DocumentChanges.translateDocumentChanges(this, edits))
            .thenCompose(docChanges -> client.applyEdit(new ApplyWorkspaceEditParams(docChanges)))
            .thenAccept(editResponse -> {
                if (!editResponse.isApplied()) {
                    throw new RuntimeException("Applying module rename failed" + (editResponse.getFailureReason() != null ? (": " + editResponse.getFailureReason()) : ""));
                }
            })
            .exceptionally(e -> {
                logger.catching(Level.ERROR, e.getCause());
                client.showMessage(new MessageParams(MessageType.Error, e.getCause().getMessage()));
                return null; // Return of type `Void` is unused, but required
            });
    }

    // Private utility methods

    private static <T> T last(List<T> l) {
        return l.get(l.size() - 1);
    }

    private TextDocumentState open(TextDocumentItem doc) {
        return documents.computeIfAbsent(Locations.toLoc(doc),
            l -> new TextDocumentState((loc, input) -> rascalServices.parseSourceFile(loc, input), l, columns, doc.getVersion(), doc.getText()));
    }

    private TextDocumentState getFile(TextDocumentIdentifier doc) {
        return getFile(Locations.toLoc(doc));
    }

    protected TextDocumentState getFile(ISourceLocation loc) {
        TextDocumentState file = documents.get(loc);
        if (file == null) {
            throw new ResponseErrorException(new ResponseError(-1, "Unknown file: " + loc, loc));
        }
        return file;
    }

    public void shutdown() {
        ownExecuter.shutdown();
    }

    private CompletableFuture<SemanticTokens> getSemanticTokens(TextDocumentIdentifier doc) {
        var specialCaseHighlighting = CompletableFuture.completedFuture(false);
        return getFile(doc).getCurrentTreeAsync()
                .thenApply(Versioned::get)
                .thenCombineAsync(specialCaseHighlighting, tokenizer::semanticTokensFull, ownExecuter)
                .exceptionally(e -> {
                    logger.error("Tokenization failed", e);
                    return new SemanticTokens(Collections.emptyList());
                })
                .whenComplete((r, e) ->
                    logger.trace("Semantic tokens success, reporting {} tokens back", r == null ? 0 : r.getData().size())
                );
    }

    @Override
    public CompletableFuture<SemanticTokens> semanticTokensFull(SemanticTokensParams params) {
        logger.debug("semanticTokensFull: {}", params.getTextDocument());
        return getSemanticTokens(params.getTextDocument());
    }

    @Override
    public CompletableFuture<Either<SemanticTokens, SemanticTokensDelta>> semanticTokensFullDelta(
            SemanticTokensDeltaParams params) {
        logger.debug("semanticTokensFullDelta: {}", params.getTextDocument());
        return getSemanticTokens(params.getTextDocument()).thenApply(Either::forLeft);
    }

    @Override
    public CompletableFuture<SemanticTokens> semanticTokensRange(SemanticTokensRangeParams params) {
        logger.debug("semanticTokensRange: {}", params.getTextDocument());
        return getSemanticTokens(params.getTextDocument());
    }

    @Override
    public void registerLanguage(LanguageParameter lang) {
        throw new UnsupportedOperationException("registering language is a feature of the language parametric server, not of the Rascal server");
    }

    @Override
    public void unregisterLanguage(LanguageParameter lang) {
        throw new UnsupportedOperationException("registering language is a feature of the language parametric server, not of the Rascal server");
    }

    @Override
    public CompletableFuture<List<? extends CodeLens>> codeLens(CodeLensParams params) {
        TextDocumentState f = getFile(params.getTextDocument());
        return f.getCurrentTreeAsync()
            .handle((r, e) -> {
                // fallback to tree if a parsing error occurred.
                if (r == null) {
                    r = f.getLastTreeWithoutErrors();
                }
                if (r == null) {
                    throw new RuntimeException(e);
                }
                return r;
            })
            .thenApply(Versioned::get)
            .thenApplyAsync(rascalServices::locateCodeLenses, ownExecuter)
            .thenApply(List::stream)
            .thenApply(res -> res.map(this::makeRunCodeLens))
            .thenApply(s -> s.collect(Collectors.toList()))
            .exceptionally(e -> {
                logger.trace("Code lens failed", e);
                return null;
            })
            .thenApply(c -> c) // work around for compiler with generics
            ;
    }

    @Override
    public CompletableFuture<List<Either<Command, CodeAction>>> codeAction(CodeActionParams params) {
        logger.debug("codeAction: {}", params);

        var range = Locations.toRascalRange(params.getTextDocument(), params.getRange(), columns);
        var loc = Locations.toLoc(params.getTextDocument());


        // first we make a future stream for filtering out the "fixes" that were optionally sent along with earlier diagnostics
        // and which came back with the codeAction's list of relevant (in scope) diagnostics:
        // CompletableFuture<Stream<IValue>>
        CompletableFuture<Stream<IValue>> quickfixes
            = CodeActions.extractActionsFromDiagnostics(params, rascalServices::parseCodeActions);

        // here we dynamically ask the contributions for more actions,
        // based on the cursor position in the file and the current parse tree
        CompletableFuture<Stream<IValue>> codeActions = recoverExceptions(
            getFile(params.getTextDocument())
                .getCurrentTreeAsync()
                .thenApply(Versioned::get)
                .thenCompose((ITree tree) -> computeCodeActions(range.getStart().getLine(), range.getStart().getCharacter(), tree, facts.getPathConfig(loc)))
                .thenApply(IList::stream)
            , () -> Stream.<IValue>empty())
            ;

        // final merging the two streams of commmands, and their conversion to LSP Command data-type
        return CodeActions.mergeAndConvertCodeActions(this, "", RascalWorkspaceService.RASCAL_LANGUAGE, quickfixes, codeActions);
    }

    private CompletableFuture<IList> computeCodeActions(final int startLine, final int startColumn, ITree tree, PathConfig pcfg) {
        return CompletableFuture.<IList>supplyAsync(() -> TreeSearch.computeFocusList(tree, startLine, startColumn))
            .thenCompose(focus -> focus.isEmpty()
                ? CompletableFuture.completedFuture(focus /* an empty list */)
                : rascalServices.codeActions(focus, pcfg).get());
    }

    private CodeLens makeRunCodeLens(CodeLensSuggestion detected) {
        return new CodeLens(
            Locations.toRange(detected.getLine(), columns),
            new Command(detected.getShortName(), detected.getCommandName(), detected.getArguments()),
            null
        );
    }

    @Override
    public CompletableFuture<IValue> executeCommand(String extension, String command) {
        return rascalServices.executeCommand(command).get();
    }

    private static <T> CompletableFuture<T> recoverExceptions(CompletableFuture<T> future, Supplier<T> defaultValue) {
        return future
                .exceptionally(e -> {
                    logger.error("Operation failed with", e);
                    return defaultValue.get();
                });
    }

    public @MonotonicNonNull FileFacts getFileFacts() {
        return facts;
    }
}<|MERGE_RESOLUTION|>--- conflicted
+++ resolved
@@ -68,8 +68,6 @@
 import org.eclipse.lsp4j.Location;
 import org.eclipse.lsp4j.LocationLink;
 import org.eclipse.lsp4j.MarkupContent;
-<<<<<<< HEAD
-=======
 import org.eclipse.lsp4j.MessageParams;
 import org.eclipse.lsp4j.MessageType;
 import org.eclipse.lsp4j.Position;
@@ -79,7 +77,6 @@
 import org.eclipse.lsp4j.Range;
 import org.eclipse.lsp4j.RenameFilesParams;
 import org.eclipse.lsp4j.RenameOptions;
->>>>>>> 1a3d93e9
 import org.eclipse.lsp4j.RenameParams;
 import org.eclipse.lsp4j.SemanticTokens;
 import org.eclipse.lsp4j.SemanticTokensDelta;
@@ -104,7 +101,6 @@
 import org.rascalmpl.uri.URIResolverRegistry;
 import org.rascalmpl.library.util.PathConfig;
 import org.rascalmpl.parser.gtd.exception.ParseError;
-import org.rascalmpl.uri.URIResolverRegistry;
 import org.rascalmpl.values.parsetrees.ITree;
 import org.rascalmpl.values.parsetrees.ProductionAdapter;
 import org.rascalmpl.values.parsetrees.TreeAdapter;
@@ -325,7 +321,7 @@
 
         return file.getCurrentTreeAsync()
             .thenApply(Versioned::get)
-            .handle((t, r) -> (t == null ? file.getMostRecentTree().get() : t))
+            .handle((t, r) -> (t == null ? file.getLastTreeWithoutErrors().get() : t))
             .thenApply(tr -> findQualifiedNameUnderCursor(file.getLocation(), tr, params.getPosition()))
             .thenApply(cur -> DocumentChanges.locationToRange(this, TreeAdapter.getLocation(cur)))
             .thenApply(Either3::forFirst);
@@ -343,21 +339,10 @@
 
         return file.getCurrentTreeAsync()
             .thenApply(Versioned::get)
-<<<<<<< HEAD
-            .handle((t, r) -> (t == null ? (file.getLastTreeWithoutErrors().get()) : t))
-            .thenCompose(tr -> rascalServices.getRename(tr, params.getPosition(), workspaceFolders, facts::getPathConfig, params.getNewName(), columns).get())
-            .thenApply(t -> {
-                WorkspaceEdit wsEdit = new WorkspaceEdit();
-                wsEdit.setDocumentChanges(DocumentChanges.translateDocumentChanges(this, (IList) t.get(0)));
-                wsEdit.setChangeAnnotations(DocumentChanges.translateChangeAnnotations((IMap) t.get(1)));
-                return wsEdit;
-            });
-=======
-            .handle((t, r) -> (t == null ? (file.getMostRecentTree().get()) : t))
+            .handle((t, r) -> (t == null ? file.getLastTreeWithoutErrors().get() : t))
             .thenApply(tr -> findQualifiedNameUnderCursor(file.getLocation(), tr, params.getPosition()))
             .thenCompose(cursor -> rascalServices.getRename(cursor, workspaceFolders, facts::getPathConfig, params.getNewName()).get())
             .thenApply(t -> DocumentChanges.translateDocumentChanges(this, t));
->>>>>>> 1a3d93e9
     }
 
     @Override
