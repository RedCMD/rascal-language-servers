/*
 * Copyright (c) 2018-2023, NWO-I CWI and Swat.engineering
 * All rights reserved.
 *
 * Redistribution and use in source and binary forms, with or without
 * modification, are permitted provided that the following conditions are met:
 *
 * 1. Redistributions of source code must retain the above copyright notice,
 * this list of conditions and the following disclaimer.
 *
 * 2. Redistributions in binary form must reproduce the above copyright notice,
 * this list of conditions and the following disclaimer in the documentation
 * and/or other materials provided with the distribution.
 *
 * THIS SOFTWARE IS PROVIDED BY THE COPYRIGHT HOLDERS AND CONTRIBUTORS "AS IS"
 * AND ANY EXPRESS OR IMPLIED WARRANTIES, INCLUDING, BUT NOT LIMITED TO, THE
 * IMPLIED WARRANTIES OF MERCHANTABILITY AND FITNESS FOR A PARTICULAR PURPOSE
 * ARE DISCLAIMED. IN NO EVENT SHALL THE COPYRIGHT HOLDER OR CONTRIBUTORS BE
 * LIABLE FOR ANY DIRECT, INDIRECT, INCIDENTAL, SPECIAL, EXEMPLARY, OR
 * CONSEQUENTIAL DAMAGES (INCLUDING, BUT NOT LIMITED TO, PROCUREMENT OF
 * SUBSTITUTE GOODS OR SERVICES; LOSS OF USE, DATA, OR PROFITS; OR BUSINESS
 * INTERRUPTION) HOWEVER CAUSED AND ON ANY THEORY OF LIABILITY, WHETHER IN
 * CONTRACT, STRICT LIABILITY, OR TORT (INCLUDING NEGLIGENCE OR OTHERWISE)
 * ARISING IN ANY WAY OUT OF THE USE OF THIS SOFTWARE, EVEN IF ADVISED OF THE
 * POSSIBILITY OF SUCH DAMAGE.
 */
package org.rascalmpl.vscode.lsp.rascal;

import java.io.IOException;
import java.io.Reader;
import java.time.Duration;
import java.util.ArrayList;
import java.util.Collections;
import java.util.List;
import java.util.Map;
import java.util.Set;
import java.util.concurrent.CompletableFuture;
import java.util.concurrent.ConcurrentHashMap;
import java.util.concurrent.ExecutorService;
import java.util.function.Supplier;
import java.util.stream.Collectors;
import java.util.stream.Stream;

import org.apache.logging.log4j.Level;
import org.apache.logging.log4j.LogManager;
import org.apache.logging.log4j.Logger;
import org.checkerframework.checker.nullness.qual.MonotonicNonNull;
import org.eclipse.lsp4j.CodeAction;
import org.eclipse.lsp4j.CodeActionParams;
import org.eclipse.lsp4j.CodeLens;
import org.eclipse.lsp4j.CodeLensOptions;
import org.eclipse.lsp4j.CodeLensParams;
import org.eclipse.lsp4j.Command;
import org.eclipse.lsp4j.DefinitionParams;
import org.eclipse.lsp4j.Diagnostic;
import org.eclipse.lsp4j.DidChangeTextDocumentParams;
import org.eclipse.lsp4j.DidCloseTextDocumentParams;
import org.eclipse.lsp4j.DidOpenTextDocumentParams;
import org.eclipse.lsp4j.DidSaveTextDocumentParams;
import org.eclipse.lsp4j.DocumentSymbol;
import org.eclipse.lsp4j.DocumentSymbolParams;
import org.eclipse.lsp4j.ExecuteCommandOptions;
import org.eclipse.lsp4j.FoldingRange;
import org.eclipse.lsp4j.FoldingRangeRequestParams;
import org.eclipse.lsp4j.Hover;
import org.eclipse.lsp4j.HoverParams;
import org.eclipse.lsp4j.Location;
import org.eclipse.lsp4j.LocationLink;
import org.eclipse.lsp4j.MarkupContent;
import org.eclipse.lsp4j.RenameParams;
import org.eclipse.lsp4j.SemanticTokens;
import org.eclipse.lsp4j.SemanticTokensDelta;
import org.eclipse.lsp4j.SemanticTokensDeltaParams;
import org.eclipse.lsp4j.SemanticTokensParams;
import org.eclipse.lsp4j.SemanticTokensRangeParams;
import org.eclipse.lsp4j.ServerCapabilities;
import org.eclipse.lsp4j.SymbolInformation;
import org.eclipse.lsp4j.TextDocumentIdentifier;
import org.eclipse.lsp4j.TextDocumentItem;
import org.eclipse.lsp4j.TextDocumentSyncKind;
import org.eclipse.lsp4j.VersionedTextDocumentIdentifier;
import org.eclipse.lsp4j.WorkspaceEdit;
import org.eclipse.lsp4j.jsonrpc.CompletableFutures;
import org.eclipse.lsp4j.jsonrpc.ResponseErrorException;
import org.eclipse.lsp4j.jsonrpc.messages.Either;
import org.eclipse.lsp4j.jsonrpc.messages.ResponseError;
import org.eclipse.lsp4j.jsonrpc.messages.ResponseErrorCode;
import org.eclipse.lsp4j.services.LanguageClient;
import org.eclipse.lsp4j.services.LanguageClientAware;
import org.rascalmpl.library.Prelude;
<<<<<<< HEAD
import org.rascalmpl.uri.URIResolverRegistry;
=======
import org.rascalmpl.library.util.PathConfig;
import org.rascalmpl.parser.gtd.exception.ParseError;
import org.rascalmpl.uri.URIResolverRegistry;
import org.rascalmpl.values.IRascalValueFactory;
import org.rascalmpl.values.parsetrees.ITree;
>>>>>>> 94a1ae6a
import org.rascalmpl.vscode.lsp.BaseWorkspaceService;
import org.rascalmpl.vscode.lsp.IBaseLanguageClient;
import org.rascalmpl.vscode.lsp.IBaseTextDocumentService;
import org.rascalmpl.vscode.lsp.TextDocumentState;
import org.rascalmpl.vscode.lsp.rascal.RascalLanguageServices.CodeLensSuggestion;
import org.rascalmpl.vscode.lsp.rascal.model.FileFacts;
import org.rascalmpl.vscode.lsp.rascal.model.SummaryBridge;
import org.rascalmpl.vscode.lsp.terminal.ITerminalIDEServer.LanguageParameter;
<<<<<<< HEAD
=======
import org.rascalmpl.vscode.lsp.util.CodeActions;
import org.rascalmpl.vscode.lsp.util.Diagnostics;
>>>>>>> 94a1ae6a
import org.rascalmpl.vscode.lsp.util.DocumentChanges;
import org.rascalmpl.vscode.lsp.util.FoldingRanges;
import org.rascalmpl.vscode.lsp.util.DocumentSymbols;
import org.rascalmpl.vscode.lsp.util.SemanticTokenizer;
import org.rascalmpl.vscode.lsp.util.Versioned;
import org.rascalmpl.vscode.lsp.util.locations.ColumnMaps;
import org.rascalmpl.vscode.lsp.util.locations.LineColumnOffsetMap;
import org.rascalmpl.vscode.lsp.util.locations.Locations;
import org.rascalmpl.vscode.lsp.util.locations.impl.TreeSearch;

import io.usethesource.vallang.IList;
import io.usethesource.vallang.ISourceLocation;
import io.usethesource.vallang.IValue;

public class RascalTextDocumentService implements IBaseTextDocumentService, LanguageClientAware {
    private static final Logger logger = LogManager.getLogger(RascalTextDocumentService.class);
    private final ExecutorService ownExecuter;
    private @MonotonicNonNull RascalLanguageServices rascalServices;

    private final SemanticTokenizer tokenizer = new SemanticTokenizer(true);
    private @MonotonicNonNull LanguageClient client;

    private final Map<ISourceLocation, TextDocumentState> documents;
    private final ColumnMaps columns;
    private @MonotonicNonNull FileFacts facts;
    private @MonotonicNonNull BaseWorkspaceService workspaceService;

    public RascalTextDocumentService(ExecutorService exec) {
        this.ownExecuter = exec;
        this.documents = new ConcurrentHashMap<>();
        this.columns = new ColumnMaps(this::getContents);
    }

    @Override
    public LineColumnOffsetMap getColumnMap(ISourceLocation file) {
        return columns.get(file);
    }

    private String getContents(ISourceLocation file) {
        file = file.top();
        TextDocumentState ideState = documents.get(file);
        if (ideState != null) {
            return ideState.getCurrentContent().get();
        }

        try (Reader src = URIResolverRegistry.getInstance().getCharacterReader(file)) {
            return Prelude.consumeInputStream(src);
        }
        catch (IOException e) {
            logger.error("Error opening file {} to get contents", file, e);
            return "";
        }
    }

    public void initializeServerCapabilities(ServerCapabilities result) {
        result.setDefinitionProvider(true);
        result.setTextDocumentSync(TextDocumentSyncKind.Full);
        result.setDocumentSymbolProvider(true);
        result.setHoverProvider(true);
        result.setSemanticTokensProvider(tokenizer.options());
        result.setCodeLensProvider(new CodeLensOptions(false));
        result.setFoldingRangeProvider(true);
        result.setRenameProvider(true);
        result.setCodeActionProvider(true);
        result.setExecuteCommandProvider(new ExecuteCommandOptions(Collections.singletonList(BaseWorkspaceService.RASCAL_COMMAND)));
    }

    @Override
    public void pair(BaseWorkspaceService workspaceService) {
        this.workspaceService = workspaceService;

    }

    @Override
    public void connect(LanguageClient client) {
        this.client = client;
        this.rascalServices = new RascalLanguageServices(this, workspaceService, (IBaseLanguageClient) client, ownExecuter);
        this.facts = new FileFacts(ownExecuter, rascalServices, columns);
        facts.setClient(client);
    }

    // LSP interface methods

    @Override
    public void didOpen(DidOpenTextDocumentParams params) {
        logger.debug("Open: {}", params.getTextDocument());
        TextDocumentState file = open(params.getTextDocument());
        handleParsingErrors(file, file.getCurrentDiagnosticsAsync()); // No debounce
    }

    @Override
    public void didChange(DidChangeTextDocumentParams params) {
        logger.trace("Change: {}", params.getTextDocument());
        updateContents(params.getTextDocument(), last(params.getContentChanges()).getText());
    }

    @Override
    public void didClose(DidCloseTextDocumentParams params) {
        logger.debug("Close: {}", params.getTextDocument());
        if (documents.remove(Locations.toLoc(params.getTextDocument())) == null) {
            throw new ResponseErrorException(new ResponseError(ResponseErrorCode.InternalError,
                "Unknown file: " + Locations.toLoc(params.getTextDocument()), params));
        }
    }

    @Override
    public void didSave(DidSaveTextDocumentParams params) {
        logger.debug("Save: {}", params.getTextDocument());
        // on save we don't get new file contents, that comes in via change
        // but we do trigger the type checker on save
        if (facts != null) {
            facts.invalidate(Locations.toLoc(params.getTextDocument()));
        }
    }

    private TextDocumentState updateContents(VersionedTextDocumentIdentifier doc, String newContents) {
        TextDocumentState file = getFile(doc);
        logger.trace("New contents for {}", doc);
        file.update(doc.getVersion(), newContents);
        handleParsingErrors(file, file.getCurrentDiagnosticsAsync(Duration.ofMillis(800)));
        return file;
    }

    private void handleParsingErrors(TextDocumentState file, CompletableFuture<Versioned<List<Diagnostic>>> diagnosticsAsync) {
        diagnosticsAsync.thenAccept(diagnostics -> {
            List<Diagnostic> parseErrors = diagnostics.get();
            logger.trace("Finished parsing tree, reporting new parse errors: {} for: {}", parseErrors, file.getLocation());
            if (facts != null) {
                facts.reportParseErrors(file.getLocation(), parseErrors);
            }
        });
    }

<<<<<<< HEAD
=======
    private void handleParsingErrors(TextDocumentState file) {
        handleParsingErrors(file,file.getCurrentTreeAsync());
    }

>>>>>>> 94a1ae6a
    @Override
    public CompletableFuture<Either<List<? extends Location>, List<? extends LocationLink>>> definition(DefinitionParams params) {
        logger.debug("textDocument/definition: {} at {}", params.getTextDocument(), params.getPosition());

        if (facts != null) {
            return facts.getSummary(Locations.toLoc(params.getTextDocument()))
                .thenApply(s -> s == null ? Collections.<Location>emptyList() : s.getDefinition(params.getPosition()))
                .thenApply(Either::forLeft)
                ;
        }
        else {
            return CompletableFuture.completedFuture(Either.forLeft(Collections.emptyList()));
        }
    }

    @Override
    public CompletableFuture<List<Either<SymbolInformation, DocumentSymbol>>>
        documentSymbol(DocumentSymbolParams params) {
        logger.debug("textDocument/documentSymbol: {}", params.getTextDocument());
        TextDocumentState file = getFile(params.getTextDocument());
        return file.getCurrentTreeAsync()
            .thenApply(Versioned::get)
<<<<<<< HEAD
            .handle((t, r) -> (t == null ? (file.getLastTree().get()) : t))
            .thenCompose(tr -> rascalServices.getOutline(tr).get())
            .thenApply(c -> Outline.buildOutline(c, columns.get(file.getLocation())))
=======
            .handle((t, r) -> (t == null ? (file.getMostRecentTree().get()) : t))
            .thenCompose(tr -> rascalServices.getDocumentSymbols(tr).get())
            .thenApply(documentSymbols -> DocumentSymbols.toLSP(documentSymbols, columns.get(file.getLocation())))
>>>>>>> 94a1ae6a
            ;
    }

    @Override
    public CompletableFuture<WorkspaceEdit> rename(RenameParams params) {
        logger.debug("textDocument/rename: {} at {} to {}", params.getTextDocument(), params.getPosition(), params.getNewName());

        TextDocumentState file = getFile(params.getTextDocument());
        Set<ISourceLocation> workspaceFolders = workspaceService.workspaceFolders()
            .stream()
            .map(f -> Locations.toLoc(f.getUri()))
            .collect(Collectors.toSet());

        return file.getCurrentTreeAsync()
            .thenApply(Versioned::get)
            .handle((t, r) -> (t == null ? (file.getLastTreeWithoutErrors().get()) : t))
            .thenCompose(tr -> rascalServices.getRename(tr, params.getPosition(), workspaceFolders, facts::getPathConfig, params.getNewName(), columns).get())
            .thenApply(c -> new WorkspaceEdit(DocumentChanges.translateDocumentChanges(this, c)))
            ;
    }

    @Override
    public CompletableFuture<Hover> hover(HoverParams params) {
        logger.debug("textDocument/hover: {} at {}", params.getTextDocument(), params.getPosition());
        if (facts != null) {
            return facts.getSummary(Locations.toLoc(params.getTextDocument()))
                .handle((t, r) -> (t == null ? (new SummaryBridge()) : t))
                .thenApply(s -> s.getTypeName(params.getPosition()))
                .thenApply(n -> new Hover(new MarkupContent("plaintext", n)));
        }
        else {
            return CompletableFuture.completedFuture(null);
        }
    }

    @Override
    public CompletableFuture<List<FoldingRange>> foldingRange(FoldingRangeRequestParams params) {
        logger.debug("textDocument/foldingRange: {}", params.getTextDocument());
        TextDocumentState file = getFile(params.getTextDocument());
        return file.getCurrentTreeAsync().thenApply(Versioned::get).thenApplyAsync(FoldingRanges::getFoldingRanges)
            .exceptionally(e -> {
                logger.error("Tokenization failed", e);
                return new ArrayList<>();
            })
            .whenComplete((r, e) ->
                logger.trace("Folding regions success, reporting {} regions back", r == null ? 0 : r.size())
            );
    }

    // Private utility methods

    private static <T> T last(List<T> l) {
        return l.get(l.size() - 1);
    }

    private TextDocumentState open(TextDocumentItem doc) {
        return documents.computeIfAbsent(Locations.toLoc(doc),
            l -> new TextDocumentState((loc, input) -> rascalServices.parseSourceFile(loc, input), l, columns, doc.getVersion(), doc.getText()));
    }

    private TextDocumentState getFile(TextDocumentIdentifier doc) {
        return getFile(Locations.toLoc(doc));
    }

    private TextDocumentState getFile(ISourceLocation loc) {
        TextDocumentState file = documents.get(loc);
        if (file == null) {
            throw new ResponseErrorException(new ResponseError(-1, "Unknown file: " + loc, loc));
        }
        return file;
    }

    public void shutdown() {
        ownExecuter.shutdown();
    }

    private CompletableFuture<SemanticTokens> getSemanticTokens(TextDocumentIdentifier doc) {
        return getFile(doc).getCurrentTreeAsync()
                .thenApply(Versioned::get)
                .thenApplyAsync(tokenizer::semanticTokensFull, ownExecuter)
                .exceptionally(e -> {
                    logger.error("Tokenization failed", e);
                    return new SemanticTokens(Collections.emptyList());
                })
                .whenComplete((r, e) ->
                    logger.trace("Semantic tokens success, reporting {} tokens back", r == null ? 0 : r.getData().size())
                );
    }

    @Override
    public CompletableFuture<SemanticTokens> semanticTokensFull(SemanticTokensParams params) {
        logger.debug("semanticTokensFull: {}", params.getTextDocument());
        return getSemanticTokens(params.getTextDocument());
    }

    @Override
    public CompletableFuture<Either<SemanticTokens, SemanticTokensDelta>> semanticTokensFullDelta(
            SemanticTokensDeltaParams params) {
        logger.debug("semanticTokensFullDelta: {}", params.getTextDocument());
        return getSemanticTokens(params.getTextDocument()).thenApply(Either::forLeft);
    }

    @Override
    public CompletableFuture<SemanticTokens> semanticTokensRange(SemanticTokensRangeParams params) {
        logger.debug("semanticTokensRange: {}", params.getTextDocument());
        return getSemanticTokens(params.getTextDocument());
    }

    @Override
    public void registerLanguage(LanguageParameter lang) {
        throw new UnsupportedOperationException("registering language is a feature of the language parametric server, not of the Rascal server");
    }

    @Override
    public void unregisterLanguage(LanguageParameter lang) {
        throw new UnsupportedOperationException("registering language is a feature of the language parametric server, not of the Rascal server");
    }

    @Override
    public CompletableFuture<List<? extends CodeLens>> codeLens(CodeLensParams params) {
        TextDocumentState f = getFile(params.getTextDocument());
        return f.getCurrentTreeAsync()
            .handle((r, e) -> {
                // fallback to tree if a parsing error occurred.
                if (r == null) {
                    r = f.getLastTreeWithoutErrors();
                }
                if (r == null) {
                    throw new RuntimeException(e);
                }
                return r;
            })
            .thenApply(Versioned::get)
            .thenApplyAsync(rascalServices::locateCodeLenses, ownExecuter)
            .thenApply(List::stream)
            .thenApply(res -> res.map(this::makeRunCodeLens))
            .thenApply(s -> s.collect(Collectors.toList()))
            .exceptionally(e -> {
                logger.trace("Code lens failed", e);
                return null;
            })
            .thenApply(c -> c) // work around for compiler with generics
            ;
    }

    @Override
    public CompletableFuture<List<Either<Command, CodeAction>>> codeAction(CodeActionParams params) {
        logger.debug("codeAction: {}", params);

        var range = Locations.toRascalRange(params.getTextDocument(), params.getRange(), columns);
        var loc = Locations.toLoc(params.getTextDocument());


        // first we make a future stream for filtering out the "fixes" that were optionally sent along with earlier diagnostics
        // and which came back with the codeAction's list of relevant (in scope) diagnostics:
        // CompletableFuture<Stream<IValue>>
        CompletableFuture<Stream<IValue>> quickfixes
            = CodeActions.extractActionsFromDiagnostics(params, rascalServices::parseCodeActions);

        // here we dynamically ask the contributions for more actions,
        // based on the cursor position in the file and the current parse tree
        CompletableFuture<Stream<IValue>> codeActions = recoverExceptions(
            getFile(params.getTextDocument())
                .getCurrentTreeAsync()
                .thenApply(Versioned::get)
                .thenCompose((ITree tree) -> computeCodeActions(range.getStart().getLine(), range.getStart().getCharacter(), tree, facts.getPathConfig(loc)))
                .thenApply(IList::stream)
            , () -> Stream.<IValue>empty())
            ;

        // final merging the two streams of commmands, and their conversion to LSP Command data-type
        return CodeActions.mergeAndConvertCodeActions(this, "", BaseWorkspaceService.RASCAL_LANGUAGE, quickfixes, codeActions);
    }

    private CompletableFuture<IList> computeCodeActions(final int startLine, final int startColumn, ITree tree, PathConfig pcfg) {
        return CompletableFuture.<IList>supplyAsync(() -> TreeSearch.computeFocusList(tree, startLine, startColumn))
            .thenCompose(focus -> focus.isEmpty()
                ? CompletableFuture.completedFuture(focus /* an empty list */)
                : rascalServices.codeActions(focus, pcfg).get());
    }

    private CodeLens makeRunCodeLens(CodeLensSuggestion detected) {
        return new CodeLens(
            Locations.toRange(detected.getLine(), columns),
            new Command(detected.getShortName(), detected.getCommandName(), detected.getArguments()),
            null
        );
    }

    @Override
    public CompletableFuture<IValue> executeCommand(String extension, String command) {
        return rascalServices.executeCommand(command).get();
    }

    private static <T> CompletableFuture<T> recoverExceptions(CompletableFuture<T> future, Supplier<T> defaultValue) {
        return future
                .exceptionally(e -> {
                    logger.error("Operation failed with", e);
                    return defaultValue.get();
                });
    }
}<|MERGE_RESOLUTION|>--- conflicted
+++ resolved
@@ -88,15 +88,12 @@
 import org.eclipse.lsp4j.services.LanguageClient;
 import org.eclipse.lsp4j.services.LanguageClientAware;
 import org.rascalmpl.library.Prelude;
-<<<<<<< HEAD
 import org.rascalmpl.uri.URIResolverRegistry;
-=======
 import org.rascalmpl.library.util.PathConfig;
 import org.rascalmpl.parser.gtd.exception.ParseError;
 import org.rascalmpl.uri.URIResolverRegistry;
 import org.rascalmpl.values.IRascalValueFactory;
 import org.rascalmpl.values.parsetrees.ITree;
->>>>>>> 94a1ae6a
 import org.rascalmpl.vscode.lsp.BaseWorkspaceService;
 import org.rascalmpl.vscode.lsp.IBaseLanguageClient;
 import org.rascalmpl.vscode.lsp.IBaseTextDocumentService;
@@ -105,11 +102,8 @@
 import org.rascalmpl.vscode.lsp.rascal.model.FileFacts;
 import org.rascalmpl.vscode.lsp.rascal.model.SummaryBridge;
 import org.rascalmpl.vscode.lsp.terminal.ITerminalIDEServer.LanguageParameter;
-<<<<<<< HEAD
-=======
 import org.rascalmpl.vscode.lsp.util.CodeActions;
 import org.rascalmpl.vscode.lsp.util.Diagnostics;
->>>>>>> 94a1ae6a
 import org.rascalmpl.vscode.lsp.util.DocumentChanges;
 import org.rascalmpl.vscode.lsp.util.FoldingRanges;
 import org.rascalmpl.vscode.lsp.util.DocumentSymbols;
@@ -243,13 +237,10 @@
         });
     }
 
-<<<<<<< HEAD
-=======
     private void handleParsingErrors(TextDocumentState file) {
         handleParsingErrors(file,file.getCurrentTreeAsync());
     }
 
->>>>>>> 94a1ae6a
     @Override
     public CompletableFuture<Either<List<? extends Location>, List<? extends LocationLink>>> definition(DefinitionParams params) {
         logger.debug("textDocument/definition: {} at {}", params.getTextDocument(), params.getPosition());
@@ -272,15 +263,9 @@
         TextDocumentState file = getFile(params.getTextDocument());
         return file.getCurrentTreeAsync()
             .thenApply(Versioned::get)
-<<<<<<< HEAD
             .handle((t, r) -> (t == null ? (file.getLastTree().get()) : t))
-            .thenCompose(tr -> rascalServices.getOutline(tr).get())
-            .thenApply(c -> Outline.buildOutline(c, columns.get(file.getLocation())))
-=======
-            .handle((t, r) -> (t == null ? (file.getMostRecentTree().get()) : t))
             .thenCompose(tr -> rascalServices.getDocumentSymbols(tr).get())
             .thenApply(documentSymbols -> DocumentSymbols.toLSP(documentSymbols, columns.get(file.getLocation())))
->>>>>>> 94a1ae6a
             ;
     }
 
