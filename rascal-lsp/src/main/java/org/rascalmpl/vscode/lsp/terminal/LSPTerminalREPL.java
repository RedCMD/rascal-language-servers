--- conflicted
+++ resolved
@@ -63,24 +63,17 @@
 import org.rascalmpl.uri.URIResolverRegistry;
 import org.rascalmpl.uri.URIUtil;
 import org.rascalmpl.uri.classloaders.SourceLocationClassLoader;
-<<<<<<< HEAD
 import org.rascalmpl.uri.jar.JarURIResolver;
 import org.rascalmpl.values.ValueFactoryFactory;
-=======
->>>>>>> 644888ee
 import org.rascalmpl.vscode.lsp.dap.DebugSocketServer;
 import org.rascalmpl.vscode.lsp.uri.ProjectURIResolver;
 import org.rascalmpl.vscode.lsp.uri.TargetURIResolver;
 import org.rascalmpl.vscode.lsp.uri.jsonrpc.impl.VSCodeVFSClient;
 import io.usethesource.vallang.ISourceLocation;
 import io.usethesource.vallang.IValue;
-<<<<<<< HEAD
 import io.usethesource.vallang.IValueFactory;
 import org.rascalmpl.jline.TerminalFactory;
 import org.rascalmpl.jline.Terminal;
-=======
-import io.usethesource.vallang.io.StandardTextWriter;
->>>>>>> 644888ee
 
 /**
  * This class runs a Rascal terminal REPL that
@@ -236,186 +229,6 @@
     }
 
 
-<<<<<<< HEAD
-    private static ILanguageProtocol makeInterpreter(Terminal terminal, final IDEServices services) throws IOException, URISyntaxException {
-        RascalInterpreterREPL repl =
-            new RascalInterpreterREPL(prettyPrompt, allowColors, getHistoryFile()) {
-                private final Set<String> dirtyModules = ConcurrentHashMap.newKeySet();
-                private DebugSocketServer debugServer;
-                private final Pattern debuggingCommandPattern = Pattern.compile("^\\s*:set\\s+debugging\\s+(true|false)");
-
-                @Override
-                protected SortedSet<String> getCommandLineOptions() {
-                    SortedSet<String> options = super.getCommandLineOptions();
-                    options.add("debugging");
-                    return options;
-                }
-
-                @Override
-                public IRascalResult evalStatement(String statement, String lastLine) throws InterruptedException {
-                    Matcher matcher = debuggingCommandPattern.matcher(statement);
-                    if (matcher.find()) {
-                        if(matcher.group(1).equals("true")){
-                            if(!debugServer.isClientConnected()){
-                                ((TerminalIDEClient) services).startDebuggingSession(debugServer.getPort());
-                                getOutputWriter().println("Debugging session started.");
-                                return ResultFactory.nothing();
-                            }
-                            getOutputWriter().println("Debugging session was already running.");
-                            return ResultFactory.nothing();
-                        }
-                        if(debugServer.isClientConnected()){
-                            debugServer.terminateDebugSession();
-                            getOutputWriter().println("Debugging session stopped.");
-                            return ResultFactory.nothing();
-                        }
-                        getOutputWriter().println("Debugging session was not running.");
-                        return ResultFactory.nothing();
-                    }
-
-                    return super.evalStatement(statement, lastLine);
-                }
-
-                @Override
-                protected Evaluator constructEvaluator(InputStream input, OutputStream stdout, OutputStream stderr, IDEServices services) {
-                    GlobalEnvironment heap = new GlobalEnvironment();
-                    ModuleEnvironment root = heap.addModule(new ModuleEnvironment(ModuleEnvironment.SHELL_MODULE, heap));
-                    IValueFactory vf = ValueFactoryFactory.getValueFactory();
-                    Evaluator evaluator = new Evaluator(vf, input, stderr, stdout, services, root, heap);
-                    evaluator.addRascalSearchPathContributor(StandardLibraryContributor.getInstance());
-                   
-                    URIResolverRegistry reg = URIResolverRegistry.getInstance();
-
-                    ISourceLocation projectDir = ShellEvaluatorFactory.inferProjectRoot(new File(System.getProperty("user.dir")));
-
-                    reg.registerLogical(new ProjectURIResolver(services::resolveProjectLocation));
-                    reg.registerLogical(new TargetURIResolver(services::resolveProjectLocation));
-
-                    debugServer = new DebugSocketServer(evaluator, (TerminalIDEClient) services);
-
-                    try {
-                        var lspJar = PathConfig.resolveProjectOnClasspath("rascal-lsp");
-                        evaluator.addRascalSearchPath(lspJar);
-
-                        PathConfig pcfg;
-                        if (projectDir != null) {
-                            pcfg = PathConfig.fromSourceProjectRascalManifest(projectDir, RascalConfigMode.INTERPRETER);
-                        }
-                        else {
-                            pcfg = new PathConfig();
-                            pcfg.addSourceLoc(URIUtil.rootLocation("std"));
-                        }
-
-                        var rascalLspLib = PathConfig.resolveProjectOnClasspath("rascal-lsp");
-
-                        // the interpreter must find the Rascal sources of util::LanguageServer etc.
-                        pcfg = pcfg.addSourceLoc(JarURIResolver.jarify(rascalLspLib));
-
-                        // the interpreter must load the Java parts for calling util::IDEServices and registerLanguage
-                        pcfg = pcfg.addLibLoc(rascalLspLib);
-
-                        var out = evaluator.getOutPrinter();
-                        
-                        out.println("Rascal " + RascalManifest.getRascalVersionNumber());
-                        out.println("Rascal-lsp " + getRascalLspVersion());
-        
-                        pcfg.printInterpreterConfigurationStatus(out);
-                        
-                        services.registerDiagnostics(pcfg.getMessages());
-    
-                        for (IValue srcPath : pcfg.getSrcs()) {
-                            ISourceLocation path = (ISourceLocation)srcPath;
-                            evaluator.addRascalSearchPath(path);
-                            // since the watch function in rascal only works on resolved paths
-                            // we have to resolve the path, until that issue is remedied.
-                            // see issue: https://github.com/usethesource/rascal/issues/1884
-                            ISourceLocation resolvedPath = safeResolve(reg, path);
-                            reg.watch(resolvedPath, true, d -> sourceLocationChanged(resolvedPath, d));
-                        }
-
-                        ClassLoader cl = new SourceLocationClassLoader(
-                            pcfg.getLibsAndTarget(),
-                            ClassLoader.getSystemClassLoader()
-                        );
-
-                        evaluator.addClassLoader(cl);
-                    }
-                    catch (IOException e) {
-                        // TODO: don't we have a logger for this?
-                        e.printStackTrace(new PrintStream(stderr));
-                    }
-
-                     // this is very important since it hooks up the languageRegistration feature
-                    evaluator.setMonitor(services);
-
-                    return evaluator;
-                }
-
-                private ISourceLocation safeResolve(URIResolverRegistry reg, ISourceLocation path) {
-                    try {
-                        ISourceLocation result = reg.logicalToPhysical(path);
-                        return result == null ? path : result;
-                    }
-                    catch (Exception e) {
-                        return path;
-                    }
-                }
-
-                private void sourceLocationChanged(ISourceLocation srcPath, ISourceLocationChanged d) {
-                    if (URIUtil.isParentOf(srcPath, d.getLocation()) && d.getLocation().getPath().endsWith(".rsc")) {
-                        ISourceLocation relative = URIUtil.relativize(srcPath, d.getLocation());
-                        relative = URIUtil.removeExtension(relative);
-
-                        String modName = relative.getPath();
-                        if (modName.startsWith("/")) {
-                            modName = modName.substring(1);
-                        }
-                        modName = modName.replace("/", "::");
-                        modName = modName.replace("\\", "::");
-                        dirtyModules.add(modName);
-                    }
-                }
-
-                @Override
-                public void handleInput(String line, Map<String, InputStream> output, Map<String, String> metadata)
-                    throws InterruptedException {
-                        try {
-                            Set<String> changes = new HashSet<>();
-                            changes.addAll(dirtyModules);
-                            dirtyModules.removeAll(changes);
-                            eval.reloadModules(eval.getMonitor(), changes, URIUtil.rootLocation("reloader"));
-                        }
-                        catch (Throwable e) {
-                            getErrorWriter().println("Error during reload: " + e.getMessage());
-                            // in which case the dirty modules are not cleared and the system will try
-                            // again at the next command
-                            return;
-                        }
-
-                        super.handleInput(line, output, metadata);
-
-                        for (String mimetype : output.keySet()) {
-                            if (!mimetype.contains("html") && !mimetype.startsWith("image/")) {
-                                continue;
-                            }
-
-                            services.browse(
-                                URIUtil.assumeCorrect(metadata.get("url")),
-                                metadata.containsKey("title") ? metadata.get("title") : metadata.get("url"),
-                                metadata.containsKey("viewColumn") ? Integer.parseInt(metadata.get("viewColumn")) : 1
-                            );
-                        }
-                }
-            };
-
-        repl.setMeasureCommandTime(false);
-
-        return repl;
-    }
-
-
-=======
->>>>>>> 644888ee
 
     @SuppressWarnings("java:S899") // it's fine to ignore the result of createNewFile
     private static Path getHistoryFile() throws IOException {
