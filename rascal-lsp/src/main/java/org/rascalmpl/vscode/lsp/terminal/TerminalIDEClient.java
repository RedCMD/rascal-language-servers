/*
 * Copyright (c) 2018-2023, NWO-I CWI and Swat.engineering
 * All rights reserved.
 *
 * Redistribution and use in source and binary forms, with or without
 * modification, are permitted provided that the following conditions are met:
 *
 * 1. Redistributions of source code must retain the above copyright notice,
 * this list of conditions and the following disclaimer.
 *
 * 2. Redistributions in binary form must reproduce the above copyright notice,
 * this list of conditions and the following disclaimer in the documentation
 * and/or other materials provided with the distribution.
 *
 * THIS SOFTWARE IS PROVIDED BY THE COPYRIGHT HOLDERS AND CONTRIBUTORS "AS IS"
 * AND ANY EXPRESS OR IMPLIED WARRANTIES, INCLUDING, BUT NOT LIMITED TO, THE
 * IMPLIED WARRANTIES OF MERCHANTABILITY AND FITNESS FOR A PARTICULAR PURPOSE
 * ARE DISCLAIMED. IN NO EVENT SHALL THE COPYRIGHT HOLDER OR CONTRIBUTORS BE
 * LIABLE FOR ANY DIRECT, INDIRECT, INCIDENTAL, SPECIAL, EXEMPLARY, OR
 * CONSEQUENTIAL DAMAGES (INCLUDING, BUT NOT LIMITED TO, PROCUREMENT OF
 * SUBSTITUTE GOODS OR SERVICES; LOSS OF USE, DATA, OR PROFITS; OR BUSINESS
 * INTERRUPTION) HOWEVER CAUSED AND ON ANY THEORY OF LIABILITY, WHETHER IN
 * CONTRACT, STRICT LIABILITY, OR TORT (INCLUDING NEGLIGENCE OR OTHERWISE)
 * ARISING IN ANY WAY OUT OF THE USE OF THIS SOFTWARE, EVEN IF ADVISED OF THE
 * POSSIBILITY OF SUCH DAMAGE.
 */
package org.rascalmpl.vscode.lsp.terminal;

import java.io.IOException;
import java.io.PrintWriter;
import java.io.Reader;
import java.net.InetAddress;
import java.net.Socket;
import java.net.URI;
import java.util.concurrent.ExecutionException;
import org.apache.logging.log4j.LogManager;
import org.apache.logging.log4j.Logger;
import org.eclipse.lsp4j.ShowDocumentParams;
import org.eclipse.lsp4j.jsonrpc.Launcher;
import org.rascalmpl.debug.IRascalMonitor;
import org.rascalmpl.ideservices.IDEServices;
import org.rascalmpl.library.Prelude;
import org.rascalmpl.uri.URIResolverRegistry;
import org.rascalmpl.vscode.lsp.terminal.ITerminalIDEServer.BrowseParameter;
import org.rascalmpl.vscode.lsp.terminal.ITerminalIDEServer.DocumentEditsParameter;
import org.rascalmpl.vscode.lsp.terminal.ITerminalIDEServer.LanguageParameter;
import org.rascalmpl.vscode.lsp.terminal.ITerminalIDEServer.RegisterDiagnosticsParameters;
import org.rascalmpl.vscode.lsp.terminal.ITerminalIDEServer.RegisterLocationsParameters;
import org.rascalmpl.vscode.lsp.terminal.ITerminalIDEServer.SourceLocationParameter;
import org.rascalmpl.vscode.lsp.terminal.ITerminalIDEServer.UnRegisterDiagnosticsParameters;
import org.rascalmpl.vscode.lsp.util.locations.ColumnMaps;
import org.rascalmpl.vscode.lsp.util.locations.Locations;
import io.usethesource.vallang.IConstructor;
import io.usethesource.vallang.IList;
import io.usethesource.vallang.IMap;
import io.usethesource.vallang.ISourceLocation;
import io.usethesource.vallang.IString;

/**
 * This class provides IDE services to a Rascal REPL by
 * remote procedure invocation on a server which is embedded
 * into the LSP Rascal language server. That server forwards
 * the request to the Rascal IDE client (@see TerminalIDEServer)
 */
public class TerminalIDEClient implements IDEServices {
    private final ITerminalIDEServer server;
    private static final Logger logger = LogManager.getLogger(TerminalIDEClient.class);
    private final ColumnMaps columns = new ColumnMaps(this::getContents);
    private final IRascalMonitor monitor;

    public TerminalIDEClient(int port, IRascalMonitor monitor) throws IOException {
        @SuppressWarnings("java:S2095") // we don't have to close the socket, we are passing it off to the lsp4j framework
        Socket socket = new Socket(InetAddress.getLoopbackAddress(), port);
        socket.setTcpNoDelay(true);
        Launcher<ITerminalIDEServer> launch = new Launcher.Builder<ITerminalIDEServer>()
            .setRemoteInterface(ITerminalIDEServer.class)
            .setLocalService(this)
            .setInput(socket.getInputStream())
            .setOutput(socket.getOutputStream())
            .create();
        launch.startListening();
        server = launch.getRemoteProxy();
        this.monitor = monitor;
    }

    @Override
    public PrintWriter stderr() {
        assert false: "this method should not be used";
        return new PrintWriter(System.err);
    }

    @Override
    public void browse(URI uri, String title, int viewColumn) {
        server.browse(new BrowseParameter(uri.toString(), title, viewColumn));
    }

    @Override
    public void edit(ISourceLocation path) {
        try {
            ISourceLocation physical = URIResolverRegistry.getInstance().logicalToPhysical(path);
            ShowDocumentParams params = new ShowDocumentParams(physical.getURI().toASCIIString());
            params.setTakeFocus(true);

            if (physical.hasOffsetLength()) {
                params.setSelection(Locations.toRange(physical, columns));
            }

            server.edit(params);
        } catch (IOException e) {
            logger.info("ignored edit of {} because {}", path, e);
        }
    }

    private String getContents(ISourceLocation file) {
        try (Reader src = URIResolverRegistry.getInstance().getCharacterReader(file.top())) {
            return Prelude.consumeInputStream(src);
        }
        catch (IOException e) {
            logger.error("Error opening file {} to get contents", file, e);
            return "";
        }
    }

    @Override
    public ISourceLocation resolveProjectLocation(ISourceLocation input) {
        try {
            return server.resolveProjectLocation(new SourceLocationParameter(input))
                .get()
                .getLocation();
        } catch (InterruptedException e) {
            Thread.currentThread().interrupt();
            return input;
        } catch (ExecutionException e) {
            logger.error("Failed to resolve project location: {}", input, e.getCause());
            return input;
        }
    }

    @Override
    public void registerLanguage(IConstructor language) {
        server.receiveRegisterLanguage(LanguageParameter.fromRascalValue(language));
    }


    @Override
    public void unregisterLanguage(IConstructor language) {
        server.receiveUnregisterLanguage(LanguageParameter.fromRascalValue(language));
    }

    @Override
    public void applyDocumentsEdits(IList edits) {
        server.applyDocumentEdits(new DocumentEditsParameter(edits));
    }

    @Override
    public void jobStart(String name, int workShare, int totalWork) {
        monitor.jobStart(name, workShare, totalWork);
    }

    @Override
    public void jobStep(String name, String message, int inc) {
        monitor.jobStep(name, message, inc);
    }

    @Override
    public int jobEnd(String name, boolean succeeded) {
        return monitor.jobEnd(name, succeeded);
    }

    @Override
    public void endAllJobs() {
        monitor.endAllJobs();
    }

    @Override
    public boolean jobIsCanceled(String name) {
        return monitor.jobIsCanceled(name);
    }

    @Override
    public void jobTodo(String name, int work) {
        monitor.jobTodo(name, work);
    }

    @Override
    public void warning(String message, ISourceLocation src) {
        monitor.warning(message, src);
    }

    @Override
    public void registerLocations(IString scheme, IString auth, IMap map) {
        // register the map both on the LSP server side, for handling links and stuff,
        // locally here in the terminal, for local IO:
        server.registerLocations(new RegisterLocationsParameters(scheme, auth, map));
        IDEServices.super.registerLocations(scheme, auth, map);
    }

    @Override
    public void registerDiagnostics(IList messages) {
        server.registerDiagnostics(new RegisterDiagnosticsParameters(messages));
    }

    @Override
    public void unregisterDiagnostics(IList resources) {
        server.unregisterDiagnostics(new UnRegisterDiagnosticsParameters(resources));
    }

    public void startDebuggingSession(int serverPort){
        server.startDebuggingSession(serverPort);
    }

    public void registerDebugServerPort(int processID, int serverPort){
        server.registerDebugServerPort(processID, serverPort);
    }

<<<<<<< HEAD
    public void registerErrorPrinter(PrintWriter errorPrinter) {
        this.err = errorPrinter;
    }

    @Override
    public void endAllJobs() {
        // TODO Auto-generated method stub
    }
=======
>>>>>>> f09f8316
}<|MERGE_RESOLUTION|>--- conflicted
+++ resolved
@@ -213,15 +213,4 @@
         server.registerDebugServerPort(processID, serverPort);
     }
 
-<<<<<<< HEAD
-    public void registerErrorPrinter(PrintWriter errorPrinter) {
-        this.err = errorPrinter;
-    }
-
-    @Override
-    public void endAllJobs() {
-        // TODO Auto-generated method stub
-    }
-=======
->>>>>>> f09f8316
 }