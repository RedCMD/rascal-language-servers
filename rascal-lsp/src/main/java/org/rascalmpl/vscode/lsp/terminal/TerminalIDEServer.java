--- conflicted
+++ resolved
@@ -221,9 +221,6 @@
 
     @Override
     public void registerLocations(RegisterLocationsParameters param) {
-<<<<<<< HEAD
-        new BasicIDEServices(null, null).registerLocations(param.getScheme(), param.getAuthority(), param.getMapping());
-=======
         URIResolverRegistry.getInstance().registerLogical(
             new LogicalMapResolver(
                 param.getRawScheme(),
@@ -231,7 +228,6 @@
                 param.getMapping()
             )
         );
->>>>>>> f09f8316
     }
 
     @Override
