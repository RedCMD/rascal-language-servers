@license{
Copyright (c) 2018-2023, NWO-I CWI and Swat.engineering
All rights reserved.

Redistribution and use in source and binary forms, with or without
modification, are permitted provided that the following conditions are met:

1. Redistributions of source code must retain the above copyright notice,
this list of conditions and the following disclaimer.

2. Redistributions in binary form must reproduce the above copyright notice,
this list of conditions and the following disclaimer in the documentation
and/or other materials provided with the distribution.

THIS SOFTWARE IS PROVIDED BY THE COPYRIGHT HOLDERS AND CONTRIBUTORS "AS IS"
AND ANY EXPRESS OR IMPLIED WARRANTIES, INCLUDING, BUT NOT LIMITED TO, THE
IMPLIED WARRANTIES OF MERCHANTABILITY AND FITNESS FOR A PARTICULAR PURPOSE
ARE DISCLAIMED. IN NO EVENT SHALL THE COPYRIGHT HOLDER OR CONTRIBUTORS BE
LIABLE FOR ANY DIRECT, INDIRECT, INCIDENTAL, SPECIAL, EXEMPLARY, OR
CONSEQUENTIAL DAMAGES (INCLUDING, BUT NOT LIMITED TO, PROCUREMENT OF
SUBSTITUTE GOODS OR SERVICES; LOSS OF USE, DATA, OR PROFITS; OR BUSINESS
INTERRUPTION) HOWEVER CAUSED AND ON ANY THEORY OF LIABILITY, WHETHER IN
CONTRACT, STRICT LIABILITY, OR TORT (INCLUDING NEGLIGENCE OR OTHERWISE)
ARISING IN ANY WAY OUT OF THE USE OF THIS SOFTWARE, EVEN IF ADVISED OF THE
POSSIBILITY OF SUCH DAMAGE.
}
@bootstrapParser
module lang::rascal::lsp::refactor::WorkspaceInfo

import Relation;

import analysis::typepal::TModel;

import lang::rascalcore::check::ATypeBase;
import lang::rascalcore::check::BasicRascalConfig;
import lang::rascalcore::check::RascalConfig;

import lang::rascal::\syntax::Rascal;

import util::Maybe;
import util::Reflective;

import util::refactor::Exception;
import util::refactor::TextEdits;
import util::refactor::WorkspaceInfo;
import util::Util;

import IO;
import List;
import Location;
import Map;
import ParseTree;
import Set;
import String;

data CursorKind
    = use()
    | def()
    | typeParam()
    | collectionField()
    | dataField(loc dataTypeDef, AType fieldType)
    | dataKeywordField(loc dataTypeDef, AType fieldType)
    | dataCommonKeywordField(loc dataTypeDef, AType fieldType)
    | keywordParam()
    | moduleName()
    | exceptConstructor()
    ;

data Cursor
    = cursor(CursorKind kind, loc l, str name)
    ;

alias MayOverloadFun = bool(set[loc] defs, map[loc, Define] defines);

@memo{maximumSize(1), expireAfter(minutes=5)}
set[loc] getModuleScopes(TModel ws) = invert(ws.scopes)[|global-scope:///|];

@memo{maximumSize(1), expireAfter(minutes=5)}
map[loc, loc] getModuleScopePerFile(TModel ws) = (scope.top: scope | loc scope <- getModuleScopes(ws));

@memo{maximumSize(1), expireAfter(minutes=5)}
rel[loc from, loc to] rascalGetTransitiveReflexiveModulePaths(TModel ws) {
    rel[loc from, loc to] moduleI = ident(getModuleScopes(ws));
    rel[loc from, loc to] imports = (ws.paths<pathRole, from, to>)[importPath()];
    rel[loc from, loc to] extends = (ws.paths<pathRole, from, to>)[extendPath()];

    return (moduleI + imports)  // 0 or 1 imports
         o (moduleI + extends+) // 0 or more extends
         ;
}

@memo{maximumSize(1), expireAfter(minutes=5)}
rel[loc from, loc to] rascalGetTransitiveReflexiveScopes(TModel ws) = toRel(ws.scopes)*;

@memo{maximumSize(10), expireAfter(minutes=5)}
set[loc] rascalReachableModules(TModel ws, set[loc] froms) {
    rel[loc from, loc scope] fromScopes = {};
    for (from <- froms) {
        if (scope <- ws.scopes<1>, isContainedIn(from, scope)) {
            fromScopes += <from, scope>;
        }
    }
    rel[loc from, loc modScope] reachable =
        fromScopes
      o rascalGetTransitiveReflexiveScopes(ws)
      o rascalGetTransitiveReflexiveModulePaths(ws);

    return {s.top | s <- reachable.modScope};
}

set[Define] rascalReachableDefs(TModel ws, set[loc] defs) {
    rel[loc from, loc to] modulePaths = rascalGetTransitiveReflexiveModulePaths(ws);
    rel[loc from, loc to] scopes = rascalGetTransitiveReflexiveScopes(ws);
    rel[loc from, Define define] reachableDefs =
        ((ws.defines<defined, defined, scope>)[defs]             // <definition, scope> pairs
        + (ws.defines<scope, defined, scope>)[defs])
      o (
         (scopes                                                // All scopes surrounding defs
        o modulePaths                                           // Transitive-reflexive paths from scope to reachable modules
        ) + (                                                   // In ADT and syntax definitions, search inwards to find field scopes
            (ws.defines<idRole, scope, defined>)[{dataId(), nonterminalId(), lexicalId()}]
          + ws.defines<scope, scope>
        )
      )
      o ws.defines<scope, defined>                              // Definitions in these scopes
      o definitionsRel(ws);                                     // Full define tuples
    return reachableDefs.define;                                // We are only interested in reached defines; not *from where* they were reached
}

set[loc] rascalGetOverloadedDefs(TModel ws, set[loc] defs, MayOverloadFun mayOverloadF) {
    if (defs == {}) return {};

    set[Define] overloadedDefs = definitionsRel(ws)[defs];
    set[IdRole] roles = overloadedDefs.idRole;

    // Pre-conditions
    assert size(roles) == 1:
        "Initial defs are of different roles!";
    assert mayOverloadF(defs, ws.definitions):
        "Initial defs are invalid overloads!";

    IdRole role = getFirstFrom(roles);
    map[loc file, loc scope] moduleScopePerFile = getModuleScopePerFile(ws);
    rel[loc def, loc scope] defUseScopes = {<d, moduleScopePerFile[u.top]> | <loc u, loc d> <- ws.useDef};
    rel[loc fromScope, loc toScope] modulePaths = rascalGetTransitiveReflexiveModulePaths(ws);

    rel[loc def, loc moduleScope] defPathStep =
        (ws.defines<defined, scope>+ + defUseScopes) // 1. Look up scopes of defs and scopes of their uses
        o (modulePaths + invert(modulePaths))        // 2. Follow import/extend relations to reachable scopes
        ;

    rel[loc fromDef, loc toDef] defPaths = {};
    set[loc] reachableDefs = rascalReachableDefs(ws, overloadedDefs.defined).defined;

    solve(overloadedDefs) {
        if (constructorId() := role) {
            set[AType] adtTypes = {adtType | defType(acons(AType adtType, _, _)) <- overloadedDefs.defInfo};
            set[loc] initialADTs = {
                adtDef
                | Define _: <_, _, _, dataId(), loc adtDef, defType(AType adtType)> <- rascalReachableDefs(ws, overloadedDefs.defined)
                , adtType in adtTypes
            };
            set[loc] selectedADTs = rascalGetOverloadedDefs(ws, initialADTs, mayOverloadF);

            // Any constructor definition of the right type where any `selectedADTs` element is in the reachable defs
            rel[loc scope, loc def] selectedConstructors = {<s, d>
                | <s, d, defType(acons(AType adtType, _, _))> <- (ws.defines<idRole, scope, defined, defInfo>)[role]
                , adtType in adtTypes
                , any(<_, _, _, dataId(), loc r, _> <- rascalReachableDefs(ws, {d}), r in selectedADTs)
            };

            // We transitively resolve module scopes via modules that have a relevant constructor/ADTs use or definition
            rel[loc scope, loc def] selectedDefs = selectedConstructors + (ws.defines<defined, scope, defined>)[selectedADTs];
            rel[loc fromScope, loc toScope] constructorStep = (selectedDefs + invert(defUseScopes)) o defPathStep;

            defPathStep = defPathStep /* <def, scope> */
                        + (defPathStep /* <def, scope> */ o constructorStep+ /* <scope, scope> */) /* <def, scope> */;

            defPaths = defPathStep /* <def, scope> */ o selectedConstructors /* <scope, def> */;
        } else if (dataId() := role) {
            set[AType] adtTypes = {adtType | defType(AType adtType) <- overloadedDefs.defInfo};
            set[loc] constructorDefs = {d
                | <defType(acons(AType adtType, _, _)), d> <- (rascalReachableDefs(ws, overloadedDefs.defined)<idRole, defInfo, defined>)[constructorId()]
                , adtType in adtTypes
                , any(dd <- overloadedDefs.defined, isStrictlyContainedIn(d, dd))
            };

            set[Define] defsReachableFromOverloads = rascalReachableDefs(ws, overloadedDefs.defined + defUseScopes[overloadedDefs.defined]);
            set[Define] defsReachableFromOverloadConstructors = rascalReachableDefs(ws, constructorDefs + defUseScopes[constructorDefs]);

            rel[loc scope, loc def] selectedADTs = {
                <s, d>
                | <s, d, defType(AType adtType)> <- ((defsReachableFromOverloads + defsReachableFromOverloadConstructors)<idRole, scope, defined, defInfo>)[role]
                , adtType in adtTypes
            };

            rel[loc fromScope, loc toScope] adtStep = (selectedADTs + invert(defUseScopes)) o defPathStep;
            defPathStep = defPathStep
                        + (defPathStep o adtStep+);
            defPaths = defPathStep o selectedADTs;
        } else if (fieldId() := role) {
            // We are looking for fields for the same ADT type (but not necessarily same constructor type)
            set[DefInfo] selectedADTTypes = (ws.defines<defined, defInfo>)[overloadedDefs.scope];
            rel[loc, loc] selectedADTs = (ws.defines<defInfo, scope, defined>)[selectedADTTypes];
            rel[loc, loc] selectedFields = selectedADTs o ws.defines<scope, defined>;
            defPaths = defPathStep o selectedFields;
        } else {
            // Find definitions in the reached scope, and definitions within those definitions (transitively)
            defPaths = defPathStep o (ws.defines<idRole, scope, defined>)[role]+;
        }

        set[loc] overloadCandidates = defPaths[overloadedDefs.defined];
        overloadedDefs += {ws.definitions[d]
            | loc d <- overloadCandidates
            , mayOverloadF(overloadedDefs.defined + d, ws.definitions)
        };
        reachableDefs = rascalReachableDefs(ws, overloadedDefs.defined).defined;
    }

    return overloadedDefs.defined;
}

private rel[loc, loc] NO_RENAMES(str _) = {};

bool rascalIsCollectionType(AType at) = at is arel || at is alrel || at is atuple;
bool rascalIsConstructorType(AType at) = at is acons;
bool rascalIsDataType(AType at) = at is aadt;

bool rascalIsDataTypeLike(dataId()) = true;
bool rascalIsDataTypeLike(nonterminalId()) = true;
bool rascalIsDataTypeLike(lexicalId()) = true;
default bool rascalIsDataTypeLike(IdRole _) = false;

bool rascalMayOverloadSameName(set[loc] defs, map[loc, Define] definitions) {
    if (l <- defs, !definitions[l]?) return false;
    set[Define] defines = {definitions[d] | d <- defs};

    if (size(defines.id) > 1) return false;
    if (size(defines) == 0) return false;
    return rascalMayOverload(defs, definitions);
}

set[Define] rascalGetADTDefinitions(TModel ws, loc lhs) {
    set[loc] fromDefs = (ws.definitions[lhs]? || lhs in ws.useDef<1>)
        ? {lhs}
        : getDefs(ws, lhs)
        ;

    if ({AType lhsType} := toRel(ws.facts)[fromDefs]) {
        if (rascalIsConstructorType(lhsType)) {
            return {adt
                | loc cD <- rascalGetOverloadedDefs(ws, fromDefs, rascalMayOverloadSameName)
                , Define cons: <_, _, _, constructorId(), _, _> := ws.definitions[cD]
                , AType consAdtType := cons.defInfo.atype.adt
                , Define adt: <_, _, _, _, _, defType(consAdtType)> <- rascalReachableDefs(ws, {cons.defined})
                , rascalIsDataTypeLike(adt.idRole)
            };
        } else if (rascalIsDataType(lhsType)) {
            return {adt
                | set[loc] overloads := rascalGetOverloadedDefs(ws, fromDefs, rascalMayOverloadSameName)
                , Define adt: <_, _, _, _, _, defType(lhsType)> <- rascalReachableDefs(ws, overloads)
                , rascalIsDataTypeLike(adt.idRole)
            };
        }
    }

    return {};
}

set[RenameLocation] rascalGetKeywordFormalUses(TModel ws, set[loc] defs, str cursorName) {
    set[RenameLocation] uses = {};

    for (d <- defs
       , f <- ws.facts
       , isStrictlyContainedIn(d, f)
       , afunc(retType, _, [*_, kwField(kwAType, cursorName, _), *_]) := ws.facts[f]
       , funcName <- getUses(ws, f)
       ) {
        loc funcCall = min({l | l <- factsInvert(ws)[retType], l.offset == funcName.offset});
        uses += {<name.src, nothing()> | /Name name := parseModuleWithSpacesCached(funcCall.top)
                          , isStrictlyContainedIn(name.src, funcCall)
                          , "<name>" == kwAType.alabel};
    }

    return uses;
}

set[loc] rascalGetKeywordFormals((KeywordFormals) ``, str _) = {};
set[loc] rascalGetKeywordFormals((KeywordFormals) `<OptionalComma _> <{KeywordFormal ","}+ keywordFormals>`, str cursorName) =
    rascalGetKeywordFormalList(keywordFormals, cursorName);

set[loc] rascalGetKeywordFormalList({KeywordFormal ","}+ keywordFormals, str cursorName) =
    { kwFormal.name.src
    | kwFormal <- keywordFormals
    , "<kwFormal.name>" == cursorName};

set[loc] rascalGetKeywordArgs(none(), str _) = {};
set[loc] rascalGetKeywordArgs(\default(_, {KeywordArgument[Expression] ","}+ keywordArgs), str cursorName) =
    { kwArg.name.src
    | kwArg <- keywordArgs
    , "<kwArg.name>" == cursorName};
set[loc] rascalGetKeywordArgs(\default(_, {KeywordArgument[Pattern] ","}+ keywordArgs), str cursorName) =
    { kwArg.name.src
    | kwArg <- keywordArgs
    , "<kwArg.name>" == cursorName};

set[RenameLocation] rascalGetKeywordFieldUses(TModel ws, set[loc] defs, str cursorName) {
    set[RenameLocation] uses = annotateLocs(getUses(ws, defs));

    set[Define] reachableDefs = rascalReachableDefs(ws, defs);

    for (d <- defs
       , Define dataDef <- reachableDefs
       , rascalIsDataTypeLike(dataDef.idRole)
       , isStrictlyContainedIn(d, dataDef.defined)
       , Define consDef: <_, _, _, constructorId(), _, _> <- reachableDefs
       , isStrictlyContainedIn(consDef.defined, dataDef.defined)
    ) {
        if (AType fieldType := ws.definitions[d].defInfo.atype) {
            set[loc] reachableModules = rascalReachableModules(ws, {d});
            if (<{}, consUses, _> := rascalGetFieldDefsUses(ws, reachableModules, dataDef.defInfo.atype, fieldType, cursorName)) {
                uses += consUses;
            }
        } else {
            throw unsupportedRename("Unknown type for definition at <d>: <ws.definitions[d].defInfo>");
        }
    }
    return uses;
}

private set[RenameLocation] rascalGetExceptUses(TModel ws, set[loc] defs) {
    constructorDefs = {d | l <- defs, Define d: <_, _, _, constructorId(), _, _> := ws.definitions[l]};
    if (constructorDefs == {}) return {};

    // We consider constructor definitions; we need to additionally find any uses at excepts (`!constructor``)
    sortedFacts = [<l, ws.facts[l]> | l <- sort(domain(ws.facts), bool(loc l1, loc l2) {
        // Sort facts by end location (ascending), then by length (ascending)
        return l1.end != l2.end ? l1.end < l2.end : l1.length < l2.length;
    })];

    set[RenameLocation] uses = {};
    for (Define _: <_, consName, _, constructorId(), _, defType(acons(aadt(_, _, _), _, _))> <- constructorDefs) {
        // Find all neighbouring pairs of facts where an except for `cursorName` exists only in the latter
        for (
            [ *_
            , <_, !/\a-except(consName)>
            , <l2, at2:  /\a-except(consName)>
            , *_] := sortedFacts
            , aprod(choice(_, _)) !:= at2
        ) {
            // There might be whitespace before (but not after) the `cursorName`, so we correct the location length
            uses += <trim(l2, removePrefix = l2.length - size(consName)), nothing()>;
        }
    }

    return uses;
}

DefsUsesRenames rascalGetDefsUses(TModel ws, cursor(use(), l, cursorName), MayOverloadFun mayOverloadF, ChangeAnnotationRegister registerChangeAnnotation, PathConfig(loc) _) {
    set[loc] defs = rascalGetOverloadedDefs(ws, getDefs(ws, l), mayOverloadF);
    set[RenameLocation] uses = annotateLocs(getUses(ws, defs));

    set[IdRole] roles = {ws.definitions[d].idRole | d <- defs};
    if (keywordFormalId() in roles) {
        uses += rascalGetKeywordFormalUses(ws, defs, cursorName);
        uses += rascalGetKeywordFieldUses(ws, defs, cursorName);
        uses += rascalGetHasUses(ws, defs, cursorName, registerChangeAnnotation);
    } else if (constructorId() in roles) {
        uses += rascalGetExceptUses(ws, defs);
    }

    return <annotateLocs(defs), uses, NO_RENAMES>;
}

DefsUsesRenames rascalGetDefsUses(TModel ws, cursor(def(), l, cursorName), MayOverloadFun mayOverloadF, ChangeAnnotationRegister registerChangeAnnotation, PathConfig(loc) _) {
    set[loc] initialUses = getUses(ws, l);
    set[loc] initialDefs = {l} + {*ds | u <- initialUses, ds := getDefs(ws, u)};
    set[loc] defs = rascalGetOverloadedDefs(ws, initialDefs, mayOverloadF);
    set[RenameLocation] uses = annotateLocs(getUses(ws, defs));

    set[IdRole] roles = {ws.definitions[d].idRole | d <- defs};
    if (roles & {keywordFormalId(), fieldId()} != {}) {
        uses += rascalGetKeywordFormalUses(ws, defs, cursorName);
        uses += rascalGetKeywordFieldUses(ws, defs, cursorName);
        uses += rascalGetHasUses(ws, defs, cursorName, registerChangeAnnotation);
    } else if (constructorId() in roles) {
        uses += rascalGetExceptUses(ws, defs);
    }

    return <annotateLocs(defs), uses, NO_RENAMES>;
}

DefsUsesRenames rascalGetDefsUses(TModel ws, cursor(exceptConstructor(), l, cursorName), MayOverloadFun mayOverloadF, ChangeAnnotationRegister registerChangeAnnotation, PathConfig(loc) getPathConfig) {
    if (f <- ws.facts
       , isContainedIn(l, f)
       , aprod(prod(_, [*_, conditional(AType nontermType, /\a-except(cursorName)) ,*_])) := ws.facts[f]
       , Define currentCons:<_, _, _, constructorId(), _, _> <- ws.defines
       , isContainedIn(currentCons.defined, f)
       , Define exceptCons:<_, cursorName, _, constructorId(), _, defType(acons(nontermType, _, _))> <- rascalReachableDefs(ws, {currentCons.defined})) {
        return rascalGetDefsUses(ws, cursor(def(), exceptCons.defined, cursorName), mayOverloadF, registerChangeAnnotation, getPathConfig);
    }

    return <{}, {}, NO_RENAMES>;
}

DefsUsesRenames rascalGetDefsUses(TModel ws, cursor(typeParam(), cursorLoc, cursorName), MayOverloadFun _, ChangeAnnotationRegister _, PathConfig(loc) _) {
    set[loc] getFormals(afunc(_, _, _), rel[loc, AType] facts) = {l | <l, f> <- facts, f.alabel != ""};
    set[loc] getFormals(aadt(_, _, _), rel[loc, AType] facts) {
        perName = {<name, l> | <l, f: aparameter(name, _)> <- facts, f.alabel == ""};
        // Per parameter name, keep the top-left-most occurrence
        return mapper(groupRangeByDomain(perName), loc(set[loc] locs) {
            return (getFirstFrom(locs) | l.offset < it.offset ? l : it | l <- locs);
        });
    }

    bool definesTypeParam(Define _: <_, _, _, functionId(), _, defType(AType dT)>, AType paramType) =
        afunc(_, /paramType, _) := dT;
    bool definesTypeParam(Define _: <_, _, _, nonterminalId(), _, defType(AType dT)>, AType paramType) =
        aadt(_, /paramType, _) := dT;
    default bool definesTypeParam(Define _, AType _) = false;

    AType cursorType = ws.facts[cursorLoc];

    set[loc] defs = {};
    set[loc] useDefs = {};
    for (Define containingDef <- ws.defines
     , isContainedIn(cursorLoc, containingDef.defined)
     , definesTypeParam(containingDef, cursorType)) {
        // From here on, we can assume that all locations are in the same file, because we are dealing with type parameters and filtered on `isContainedIn`
        facts = {<l, ws.facts[l]> | l <- ws.facts
                                  , cursorType := ws.facts[l]
                                  , isContainedIn(l, containingDef.defined)};

        formals = getFormals(containingDef.defInfo.atype, facts);

        // Given the location/offset of `&T`, find the location/offset of `T`
        offsets = sort({l.offset | l <- facts<0>});
        nextOffsets = toMapUnique(zip2(prefix(offsets), tail(offsets)));

        loc sentinel = |unknown:///|(0, 0, <0, 0>, <0, 0>);
        defs += {min([f | f <- facts<0>, f.offset == nextOffset]) | formal <- formals, nextOffsets[formal.offset]?, nextOffset := nextOffsets[formal.offset]};

        useDefs += {trim(l, removePrefix = l.length - size(cursorName))
                    | l <- facts<0>
                    , !ws.definitions[l]? // If there is a definition at this location, this is a formal argument name
                    , !any(ud <- ws.useDef[l], ws.definitions[ud]?) // If there is a definition for the use at this location, this is a use of a formal argument
                    , !any(flInner <- facts<0>, isStrictlyContainedIn(flInner, l)) // Filter out any facts that contain other facts
        };
    }

    return <annotateLocs(defs), annotateLocs(useDefs - defs), NO_RENAMES>;
}

private str describeFact(just(AType tp)) = "type \'<prettyAType(tp)>\'";
private str describeFact(nothing()) = "unknown type";

Maybe[tuple[loc, set[loc]]] rascalGetHasLocs(str fieldName, (Expression) `<Expression e> has <Name field>`) =
    just(<e.src, {field.src}>) when fieldName == "<field>";

default Maybe[tuple[loc, set[loc]]] rascalGetHasLocs(str _, Tree _) = nothing();

set[RenameLocation] rascalGetHasUses(TModel ws, set[loc] defs, str cursorName, ChangeAnnotationRegister registerChangeAnnotation) {
    return {
        <field, just(registerChangeAnnotation("Use of `has <cursorName>` on value of <describeFact(getFact(ws, lhs))>", "Due to the dynamic nature of these names, please review these suggested changes.", true))>
        | loc l <- rascalReachableModules(ws, defs)
        , /Tree t := parseModuleWithSpacesCached(l)
        , just(<lhs, {field}>) := rascalGetHasLocs(cursorName, t)
    };
}

DefsUsesRenames rascalGetDefsUses(TModel ws, cursor(dataField(loc adtLoc, AType fieldType), cursorLoc, cursorName), MayOverloadFun mayOverloadF, ChangeAnnotationRegister registerChangeAnnotation, PathConfig(loc) _) {
    set[loc] initialDefs = {};
    if (cursorLoc in ws.useDef<0>) {
        initialDefs = getDefs(ws, cursorLoc);
    } else if (cursorLoc in ws.defines<defined>) {
        initialDefs = {cursorLoc};
    } else if (just(AType adtType) := getFact(ws, adtLoc)) {
        set[Define] reachableDefs = rascalReachableDefs(ws, {adtLoc});
        initialDefs = {
            fieldDef.defined
            | Define dataDef: <_, _, _, _, _, defType(adtType)> <- rascalGetADTDefinitions(ws, adtLoc)
            , Define fieldDef: <_, _, cursorName, _, _, _> <- reachableDefs
            , fieldDef.idRole in {keywordFormalId(), fieldId()}
            , isStrictlyContainedIn(fieldDef.defined, dataDef.defined)
        };
    } else {
        throw unsupportedRename("Cannot rename data field \'<cursorName>\' from <cursorLoc>");
    }

    set[loc] defs = rascalGetOverloadedDefs(ws, initialDefs, mayOverloadF);
    set[RenameLocation] uses = annotateLocs(getUses(ws, defs)) + rascalGetKeywordFieldUses(ws, defs, cursorName);
    set[RenameLocation] hasUses = rascalGetHasUses(ws, defs, cursorName, registerChangeAnnotation);

    return <annotateLocs(defs), uses + hasUses, NO_RENAMES>;
}

bool debug = false;

DefsUsesRenames rascalGetDefsUses(TModel ws, cursor(cursorKind, cursorLoc, cursorName), MayOverloadFun mayOverloadF, ChangeAnnotationRegister registerChangeAnnotation, PathConfig(loc) _) {
    if (cursorKind is dataKeywordField || cursorKind is dataCommonKeywordField) {
        set[RenameLocation] defs = {};
        set[RenameLocation] uses = {};

        set[loc] adtDefs = rascalGetOverloadedDefs(ws, {cursorKind.dataTypeDef}, mayOverloadF);
        set[Define] reachableDefs = rascalReachableDefs(ws, adtDefs);
        set[loc] reachableModules = rascalReachableModules(ws, reachableDefs.defined);

        for (Define _:<_, _, _, constructorId(), _, defType(AType consType)> <- reachableDefs) {
            <ds, us, _> = rascalGetFieldDefsUses(ws, reachableModules, consType, cursorKind.fieldType, cursorName);
            defs += ds;
            uses += us;
        }
        for (Define _:<_, _, _, IdRole idRole, _, defType(acons(AType dataType, _, _))> <- reachableDefs
           , idRole != dataId()) {
            <ds, us, _> = rascalGetFieldDefsUses(ws, reachableModules, dataType, cursorKind.fieldType, cursorName);
            defs += ds;
            uses += us;
        }

        uses += rascalGetHasUses(ws, adtDefs, cursorName, registerChangeAnnotation);

        return <defs, uses, NO_RENAMES>;
    }

    fail;
}

DefsUsesRenames rascalGetDefsUses(TModel ws, cursor(collectionField(), cursorLoc, cursorName), MayOverloadFun _, ChangeAnnotationRegister _, PathConfig(loc) _) {
    bool isTupleField(AType fieldType) = fieldType.alabel == "";

    lrel[loc, AType] factsBySize = sort(toRel(ws.facts), isShorterTuple);
    AType cursorType = avoid();

    if (ws.facts[cursorLoc]?) {
        cursorType = ws.facts[cursorLoc];
    } else if (just(loc fieldAccess) := findSmallestContaining(ws.facts<0>, cursorLoc)
             , just(AType collectionType) := getFact(ws, fieldAccess)) {
        cursorType = collectionType;
    }

    if (<l, collUseType> <- factsBySize
      , isStrictlyContainedIn(cursorLoc, l)
      , rascalIsCollectionType(collUseType)
      , collUseType.elemType is atypeList) {
        // We are at a collection definition site
        return rascalGetFieldDefsUses(ws, rascalReachableModules(ws, {cursorLoc}), collUseType, cursorType, cursorName);
    }

    // We can find the collection type by looking for the first use to the left of the cursor that has a collection type
    lrel[loc use, loc def] usesToLeft = reverse(sort({<u, d> | <u, d> <- ws.useDef, isSameFile(u, cursorLoc), u.offset < cursorLoc.offset}));
    if (<_, d> <- usesToLeft, define := ws.definitions[d], defType(AType collDefType) := define.defInfo, rascalIsCollectionType(collDefType)) {
        // We are at a use site, where the field element type is wrapped in a `aset` of `alist` constructor
        return rascalGetFieldDefsUses(ws, rascalReachableModules(ws, {define.defined}), collDefType, isTupleField(cursorType) ? cursorType.elmType : cursorType, cursorName);
    } else {
        throw unsupportedRename("Could not find a collection definition corresponding to the field at the cursor.");
    }
}

Maybe[tuple[loc, set[loc], bool]] rascalGetFieldLocs(str fieldName, (Expression) `<Expression e>.<Name field>`) =
    just(<e.src, {field.src}, false>) when fieldName == "<field>";

Maybe[tuple[loc, set[loc], bool]] rascalGetFieldLocs(str fieldName, (Assignable) `<Assignable rec>.<Name field>`) =
    just(<rec.src, {field.src}, false>) when fieldName == "<field>";

Maybe[tuple[loc, set[loc], bool]] rascalGetFieldLocs(str fieldName, (Expression) `<Expression e>\< <{Field ","}+ fields> \>`) {
    fieldLocs = {field.src
        | field <- fields
        , field is name
        , "<field.fieldName>" == fieldName
    };

    return fieldLocs != {} ? just(<e.src, fieldLocs, false>) : nothing();
}

Maybe[tuple[loc, set[loc], bool]] rascalGetFieldLocs(str fieldName, (Expression) `<Expression e>[<Name field> = <Expression _>]`) =
    just(<e.src, {field.src}, false>) when fieldName == "<field>";

Maybe[tuple[loc, set[loc], bool]] rascalGetFieldLocs(str fieldName, (StructuredType) `<BasicType tp>[<{TypeArg ","}+ args>]`) {
    fieldLocs = {name.src | (TypeArg) `<Type _> <Name name>` <- args, fieldName == "<name>"};
    return fieldLocs != {} ? just(<tp.src, fieldLocs, true>) : nothing();
}

default Maybe[tuple[loc, set[loc], bool]] rascalGetFieldLocs(str fieldName, Tree _) = nothing();

Maybe[tuple[loc, set[loc], bool]] rascalGetKeywordLocs(str fieldName, (Expression) `<Expression e>(<{Expression ","}* _> <KeywordArguments[Expression] kwArgs>)`) =
    just(<e.src, rascalGetKeywordArgs(kwArgs, fieldName), false>);


Maybe[tuple[loc, set[loc], bool]] rascalGetKeywordLocs(str fieldName, (Pattern) `<Pattern p>(<{Pattern ","}* _> <KeywordArguments[Pattern] kwArgs>)`) =
    just(<p.src, rascalGetKeywordArgs(kwArgs, fieldName), false>);

Maybe[tuple[loc, set[loc], bool]] rascalGetKeywordLocs(str fieldName, (Variant) `<Name name>(<{TypeArg ","}* _> <KeywordFormals kwFormals>)`) =
    just(<name.src, rascalGetKeywordFormals(kwFormals, fieldName), true>);

Maybe[tuple[loc, set[loc], bool]] rascalGetKeywordLocs(str fieldName, d:(Declaration) `<Tags _> <Visibility _> data <UserType ut>(<{KeywordFormal ","}+ kwFormalList>) = <{Variant "|"}+ _>;`) =
    just(<d.src, rascalGetKeywordFormalList(kwFormalList, fieldName), true>);

Maybe[tuple[loc, set[loc], bool]] rascalGetKeywordLocs(str fieldName, d:(Declaration) `<Tags _> <Visibility _> data <UserType ut>(<{KeywordFormal ","}+ kwFormalList>);`) =
    just(<d.src, rascalGetKeywordFormalList(kwFormalList, fieldName), true>);

default Maybe[tuple[loc, set[loc], bool]] rascalGetKeywordLocs(str _, Tree _) = nothing();

private DefsUsesRenames rascalGetFieldDefsUses(TModel ws, set[loc] reachableModules, AType containerType, AType fieldType, str cursorName) {
    set[loc] containerFacts = {f | f <- factsInvert(ws)[containerType], f.top in reachableModules};
    rel[loc file, loc u] factsByModule = groupBy(containerFacts, loc(loc l) { return l.top; });

    set[loc] defs = {};
    set[loc] uses = {};
    for (file <- factsByModule.file) {
        fileFacts = factsByModule[file];
        for (/Tree t := parseModuleWithSpacesCached(file)
           , just(<lhs, fields, isDef>) := rascalGetFieldLocs(cursorName, t) || just(<lhs, fields, isDef>) := rascalGetKeywordLocs(cursorName, t)) {
            if((StructuredType) `<BasicType _>[<{TypeArg ","}+ _>]` := t) {
                if(at := ws.facts[t.src]
                 , containerType.elemType?
                 , containerType.elemType == at.elemType) {
                    defs += {f | f <- fields, just(fieldType) := getFact(ws, f)};
                }
            } else if (isDef) {
                defs += fields;
            } else if (any(f <- fileFacts, isContainedIn(f, lhs))) {
                uses += fields;
            }
        }
    }

    return <annotateLocs(defs), annotateLocs(uses), NO_RENAMES>;
}

DefsUsesRenames rascalGetDefsUses(TModel ws, cursor(moduleName(), cursorLoc, cursorName), MayOverloadFun _, ChangeAnnotationRegister registerChangeAnnotation, PathConfig(loc) getPathConfig) {
    loc moduleFile = |unknown:///|;
    if (d <- ws.useDef[cursorLoc], amodule(_) := ws.facts[d]) {
        // Cursor is at an import
        moduleFile = d.top;
    } else if (just(l) := findSmallestContaining(ws.facts<0>, cursorLoc), amodule(_) := ws.facts[l]) {
        // Cursor is at a module header
        moduleFile = l.top;
    } else {
        // Cursor is at the module part of a qualified use
        if (<u, d> <- ws.useDef, u.begin <= cursorLoc.begin, u.end == cursorLoc.end) {
            moduleFile = d.top;
        } else {
            throw unsupportedRename("Could not find cursor location in TPL.");
        }
    }

<<<<<<< HEAD
    modName = getModuleName(moduleFile, getPathConfig(getProjectFolder(ws, moduleFile)));
=======
    set[loc] defs = {ms | ms <- getModuleScopes(ws), ms.top == moduleFile};
>>>>>>> c4f8d60c

    rel[loc fromFile, loc toFile] modulePaths = toRel(getModuleScopePerFile(ws)) o rascalGetTransitiveReflexiveModulePaths(ws);
    set[loc] importUses = {u
        | <loc u, Define _: <_, cursorName, _, moduleId(), d, _>> <- ws.useDef o definitionsRel(ws)
        , <u.top, d> in modulePaths
    };

    rel[loc file, loc use] qualifiedUseCandidates = {
        <u.top, u>
        | <loc u, Define d> <- ws.useDef o definitionsRel(ws)
        , u.length > size(d.id) // use name > declaration name, i.e. there is a qualified prefix
    };
    set[loc] qualifiedUses = {
        qn.src
        | loc file <- qualifiedUseCandidates.file
        , start[Module] m := parseModuleWithSpacesCached(file)
        , set[loc] localUses := qualifiedUseCandidates[file]
        , /QualifiedName qn := m
        , qn.src in localUses
        , cursorName == intercalate("::", prefix(["<n>" | n <- qn.names]))
    };

    set[loc] uses = importUses + qualifiedUses;

    pcfg = ws.getPathConfig(getProjectFolder(ws, moduleFile));
    loc srcFolder = [srcFolder | relModulePath := relativize(pcfg.srcs, moduleFile), srcFolder <- pcfg.srcs, exists(srcFolder + relModulePath.path)][0];
    rel[loc, loc] getRenames(str newName) = {<file, srcFolder + makeFileName(newName)> | d <- defs, file := d.top};

    return <annotateLocs(defs), annotateLocs(uses), getRenames>;
}<|MERGE_RESOLUTION|>--- conflicted
+++ resolved
@@ -644,11 +644,7 @@
         }
     }
 
-<<<<<<< HEAD
-    modName = getModuleName(moduleFile, getPathConfig(getProjectFolder(ws, moduleFile)));
-=======
     set[loc] defs = {ms | ms <- getModuleScopes(ws), ms.top == moduleFile};
->>>>>>> c4f8d60c
 
     rel[loc fromFile, loc toFile] modulePaths = toRel(getModuleScopePerFile(ws)) o rascalGetTransitiveReflexiveModulePaths(ws);
     set[loc] importUses = {u
@@ -673,7 +669,7 @@
 
     set[loc] uses = importUses + qualifiedUses;
 
-    pcfg = ws.getPathConfig(getProjectFolder(ws, moduleFile));
+    pcfg = getPathConfig(getProjectFolder(ws, moduleFile));
     loc srcFolder = [srcFolder | relModulePath := relativize(pcfg.srcs, moduleFile), srcFolder <- pcfg.srcs, exists(srcFolder + relModulePath.path)][0];
     rel[loc, loc] getRenames(str newName) = {<file, srcFolder + makeFileName(newName)> | d <- defs, file := d.top};
 
