--- conflicted
+++ resolved
@@ -298,7 +298,6 @@
 }
 
 DefsUsesRenames rascalGetDefsUses(WorkspaceInfo ws, cursor(typeParam(), cursorLoc, cursorName), MayOverloadFun _, PathConfig(loc) _) {
-<<<<<<< HEAD
     set[loc] getFormals(afunc(_, _, _), rel[loc, AType] facts) = {l | <l, f> <- facts, f.alabel != ""};
     set[loc] getFormals(aadt(_, _, _), rel[loc, AType] facts) {
         perName = {<name, l> | <l, f: aparameter(name, _)> <- facts, f.alabel == ""};
@@ -316,15 +315,11 @@
 
     AType cursorType = ws.facts[cursorLoc];
 
-    if(Define containingDef <- ws.defines
+    set[loc] defs = {};
+    set[loc] useDefs = {};
+    for (Define containingDef <- ws.defines
      , isContainedIn(cursorLoc, containingDef.defined)
      , definesTypeParam(containingDef, cursorType)) {
-=======
-    AType at = ws.facts[cursorLoc];
-    set[loc] defs = {};
-    set[loc] useDefs = {};
-    for (Define d: <_, _, _, _, _, defType(afunc(_, /at, _))> <- ws.defines, isContainedIn(cursorLoc, d.defined)) {
->>>>>>> 07ec5abc
         // From here on, we can assume that all locations are in the same file, because we are dealing with type parameters and filtered on `isContainedIn`
         facts = {<l, ws.facts[l]> | l <- ws.facts
                                   , cursorType := ws.facts[l]
@@ -345,15 +340,9 @@
                     , !any(ud <- ws.useDef[l], ws.definitions[ud]?) // If there is a definition for the use at this location, this is a use of a formal argument
                     , !any(flInner <- facts<0>, isStrictlyContainedIn(flInner, l)) // Filter out any facts that contain other facts
         };
-
-
-    }
-
-<<<<<<< HEAD
-    throw unsupportedRename("Cannot find function or nonterminal which defines type parameter \'<cursorName>\'");
-=======
+    }
+
     return <defs, useDefs - defs, NO_RENAMES>;
->>>>>>> 07ec5abc
 }
 
 DefsUsesRenames rascalGetDefsUses(WorkspaceInfo ws, cursor(collectionField(), cursorLoc, cursorName), MayOverloadFun _, PathConfig(loc) _) {
