@license{
Copyright (c) 2018-2025, NWO-I CWI and Swat.engineering
All rights reserved.

Redistribution and use in source and binary forms, with or without
modification, are permitted provided that the following conditions are met:

1. Redistributions of source code must retain the above copyright notice,
this list of conditions and the following disclaimer.

2. Redistributions in binary form must reproduce the above copyright notice,
this list of conditions and the following disclaimer in the documentation
and/or other materials provided with the distribution.

THIS SOFTWARE IS PROVIDED BY THE COPYRIGHT HOLDERS AND CONTRIBUTORS "AS IS"
AND ANY EXPRESS OR IMPLIED WARRANTIES, INCLUDING, BUT NOT LIMITED TO, THE
IMPLIED WARRANTIES OF MERCHANTABILITY AND FITNESS FOR A PARTICULAR PURPOSE
ARE DISCLAIMED. IN NO EVENT SHALL THE COPYRIGHT HOLDER OR CONTRIBUTORS BE
LIABLE FOR ANY DIRECT, INDIRECT, INCIDENTAL, SPECIAL, EXEMPLARY, OR
CONSEQUENTIAL DAMAGES (INCLUDING, BUT NOT LIMITED TO, PROCUREMENT OF
SUBSTITUTE GOODS OR SERVICES; LOSS OF USE, DATA, OR PROFITS; OR BUSINESS
INTERRUPTION) HOWEVER CAUSED AND ON ANY THEORY OF LIABILITY, WHETHER IN
CONTRACT, STRICT LIABILITY, OR TORT (INCLUDING NEGLIGENCE OR OTHERWISE)
ARISING IN ANY WAY OUT OF THE USE OF THIS SOFTWARE, EVEN IF ADVISED OF THE
POSSIBILITY OF SUCH DAMAGE.
}
@bootstrapParser
module lang::rascal::lsp::refactor::rename::Modules

extend framework::Rename;
import lang::rascal::\syntax::Rascal;

import analysis::typepal::TModel;
import analysis::diff::edits::TextEdits;
import lang::rascal::lsp::refactor::Rename;
import lang::rascal::lsp::refactor::rename::Common;
import lang::rascalcore::check::BasicRascalConfig;

import IO;
import List;
import Location;
import ParseTree;
import Set;
import String;

import util::FileSystem;
import util::Reflective;
import util::Util;

tuple[type[Tree] as, str desc] asType(moduleId()) = <#QualifiedName, "module name">;

tuple[set[loc], set[loc], set[loc]] findOccurrenceFilesUnchecked(set[Define] _:{<_, str defName, _, moduleId(), loc d, _>}, list[Tree] cursor, str newName, Tree(loc) getTree, Renamer r) {
    // if (getModuleLocation(reEscape(newName), r.getConfig().getPathConfig()))

    set[loc] useFiles = {};
    set[loc] newFiles = {};

<<<<<<< HEAD
    modName = reEscape(defName);
    modNameTree = [QualifiedName] modName;
    newModName = reEscape(newName);
    newModNameTree = [QualifiedName] newModName;

    modNameNumberOfNames = size(findAll(modName, "::")) + 1;
    newModNameNumberOfNames = size(findAll(newModName, "::")) + 1;

    try {
        loc oldLoc = getModuleLocation(modName, r.getConfig().getPathConfig(d.top));
        loc newLoc = getModuleLocation(newModName, r.getConfig().getPathConfig(d.top));
        if (oldLoc != newLoc) {
            r.error(d, "Cannot rename, since module \'<newModName>\' already exists at <newLoc>");
            return <{}, {}, {}>;
        }
    } catch _: {;}
=======
    modName = [QualifiedName] curModName;
    newModName = normalizeEscaping(newName);
>>>>>>> 8617f7f6

    for (loc f <- getSourceFiles(r)) {
        m = getTree(f);

        bool markedNew = false;
        bool markedUse = false;

        top-down-break visit (m.top.header.imports) {
            case modNameTree: {
                // Import of exact module name
                useFiles += f;
                markedUse = true;
            }
        }
        bottom-up-break visit(m) {
            case QualifiedName qn: {
                // Import of redundantly escaped module name
<<<<<<< HEAD
                qnSize = size(asNames(qn));
                if (qnSize == modNameNumberOfNames && modName == reEscape("<qn>")) {
                    useFiles += f;
                    markedUse = true;
                }
                else if (qnSize == modNameNumberOfNames + 1 || qnSize == newModNameNumberOfNames + 1) {
                    qualPref = qualifiedPrefix(qn);
                    if (qualPref.name == modName || reEscape(qualPref.name) == modName) {
                        useFiles += f;
                        markedUse = true;
                    }
                    else if (qualPref.name == newModName || reEscape(qualPref.name) == newModName) {
                        newFiles += f;
                        markedNew = true;
                    }
=======
                escQn = normalizeEscaping("<qn>");
                if (curModName == escQn) useFiles += f;
                else if (newModName == escQn) newFiles += f;
                else {
                    // Qualified use of declaration in module
                    // If through extends, there might be no import
                    qualPref = normalizeEscaping(qualifiedPrefix(qn).name);
                    if (qualPref == curModName) useFiles += f;
                    if (qualPref == newModName) newFiles += f;
>>>>>>> 8617f7f6
                }
                if (markedUse && markedNew) continue;
            }
        }
    }
    return <{d.top}, useFiles, newFiles>;
}

bool isUnsupportedCursor(list[Tree] _:[*_, QualifiedName _, i:Import _, _, Header _, *_], Renamer r) {
    r.error(i.src, "External imports are deprecated; renaming is not supported.");
    return true;
}

void renameDefinitionUnchecked(Define d:<_, currentName, _, moduleId(), _, _>, loc nameLoc, str newName, Renamer r) {
    r.textEdit(replace(nameLoc, newName));

    // Additionally, we rename the file
    if (currentName == newName) return;
    loc moduleFile = d.defined.top;
    pcfg = r.getConfig().getPathConfig(moduleFile);
    loc relModulePath = relativize(pcfg.srcs, moduleFile);
    loc srcFolder = [srcFolder | srcFolder <- pcfg.srcs, exists(srcFolder + relModulePath.path)][0];
    r.documentEdit(renamed(moduleFile, srcFolder + makeFileName(forceUnescapeNames(newName))));
}

void renameAdditionalUses(set[Define] _:{<_, moduleName, _, moduleId(), modDef, _>}, str newName, TModel tm, Renamer r) {
    // We get the module location from the uses. If there are no uses, this is skipped.
    // That's intended, since this function is only supposed to rename uses.
    if ({loc u, *_} := tm.useDef<0>) {
        for (/QualifiedName qn := r.getConfig().parseLoc(u.top), any(d <- tm.useDef[qn.src], d.top == modDef.top),
            pref := qualifiedPrefix(qn), moduleName == normalizeEscaping(pref.name)) {
            r.textEdit(replace(pref.l, newName));
        }
    }
}

private tuple[str, loc] fullQualifiedName(QualifiedName qn) = <"<qn>", qn.src>;
private tuple[str name, loc l] qualifiedPrefix(QualifiedName qn) {
    list[Name] prefixNames = prefix([n | n <- qn.names]);
    if ([] := prefixNames) return <"", |unknown:///|>;

    return <intercalate("::", ["<n>" | n <- prefixNames]), cover([n.src | n <- prefixNames])>;
}

private bool isReachable(PathConfig toProject, PathConfig fromProject) =
    toProject == fromProject           // Both configs belong to the same project
 || toProject.bin in fromProject.libs; // The using project can import the declaring project

list[TextEdit] getChangesByContents(loc f, PathConfig wsProject, lrel[str oldName, str newName, PathConfig pcfg] qualifiedNameChanges, void(Message) registerMessage) {
    str contents = readFile(f);
    changesInFile = [<oldName, newName>
        | <oldName, newName, projWithRenamedMod> <- qualifiedNameChanges
        , contains(contents, oldName) && isReachable(projWithRenamedMod, wsProject)
    ];

    if (changesInFile != []) {
        enum = "\n - ";
        changeList = enum + intercalate(enum, ["`<oldName>` -\> `<newName>`" | <oldName, newName> <- changesInFile]);
        registerMessage(warning("File contains reference(s) to renamed module(s), but it has a parse error and cannot be modified. Please modify this file manually.<changeList>", f));
    }
    return [];
}

list[TextEdit] getChanges(loc f, PathConfig wsProject, lrel[str oldName, str newName, PathConfig pcfg] qualifiedNameChanges, void(Message) registerMessage) {
    try {
        start[Module] m = parseModuleWithSpaces(f);
        return [replace(l, newName)
            | /QualifiedName qn := m
            , <oldName, l> <- {fullQualifiedName(qn), qualifiedPrefix(qn)}
            , [<newName, projWithRenamedMod>] := qualifiedNameChanges[oldName]
            , isReachable(projWithRenamedMod, wsProject)
        ];
    }
    catch Java("ParseError", str msg): return getChangesByContents(f, wsProject, qualifiedNameChanges, registerMessage);
    catch JavaException("ParseError", str msg): return getChangesByContents(f, wsProject, qualifiedNameChanges, registerMessage);
    // Catch all
    catch e: registerMessage(error("<e>", f));
    return [];
}

set[tuple[str, str, PathConfig]] getQualifiedNameChanges(loc old, loc new, PathConfig(loc) getPathConfig) {
    PathConfig oldPcfg = getPathConfig(old);
    PathConfig newPcfg = getPathConfig(new);
    if (isFile(new) && endsWith(new.file, ".rsc")) {
        return {<safeRelativeModuleName(old, oldPcfg), safeRelativeModuleName(new, newPcfg), newPcfg>};
    }

    return {
        <safeRelativeModuleName(oldFile, oldPcfg), safeRelativeModuleName(newFile, newPcfg), newPcfg>
        | loc newFile <- find(new, "rsc")
        , loc relFilePath := relativize(new, newFile)
        , loc oldFile := old + relFilePath.path
    };
}

tuple[list[DocumentEdit], set[Message]] propagateModuleRenames(lrel[loc old, loc new] renames, set[loc] workspaceFolders, PathConfig(loc) getPathConfig) {
    lrel[str oldName, str newName, PathConfig pcfg] qualifiedNameChanges = [
        rename
        | <oldLoc, newLoc> <- renames
        , tuple[str, str, PathConfig] rename <- getQualifiedNameChanges(oldLoc, newLoc, getPathConfig)
    ];

    set[Message] messages = {};
    void registerMessage(Message msg) { messages += msg; }

    list[PathConfig] projectWithRenamedModule = qualifiedNameChanges.pcfg;
    set[DocumentEdit] edits = flatMap(workspaceFolders, set[DocumentEdit](loc wsFolder) {
        PathConfig wsFolderPcfg = getPathConfig(wsFolder);

        // If this workspace cannot reach any of the renamed modules, no need to continue looking for references to renamed modules here at all
        if (!any(PathConfig changedProj <- projectWithRenamedModule, isReachable(changedProj, wsFolderPcfg))) return {};

        return {changed(file, changes)
            | loc file <- find(wsFolder, "rsc")
            , changes:[_, *_] := getChanges(file, wsFolderPcfg, qualifiedNameChanges, registerMessage)
        };
    });

    return <any(msg <- messages, msg is error) ? [] : toList(edits), messages>;
}<|MERGE_RESOLUTION|>--- conflicted
+++ resolved
@@ -50,15 +50,12 @@
 tuple[type[Tree] as, str desc] asType(moduleId()) = <#QualifiedName, "module name">;
 
 tuple[set[loc], set[loc], set[loc]] findOccurrenceFilesUnchecked(set[Define] _:{<_, str defName, _, moduleId(), loc d, _>}, list[Tree] cursor, str newName, Tree(loc) getTree, Renamer r) {
-    // if (getModuleLocation(reEscape(newName), r.getConfig().getPathConfig()))
-
     set[loc] useFiles = {};
     set[loc] newFiles = {};
 
-<<<<<<< HEAD
-    modName = reEscape(defName);
+    modName = normalizeEscaping(defName);
     modNameTree = [QualifiedName] modName;
-    newModName = reEscape(newName);
+    newModName = normalizeEscaping(newName);
     newModNameTree = [QualifiedName] newModName;
 
     modNameNumberOfNames = size(findAll(modName, "::")) + 1;
@@ -72,10 +69,6 @@
             return <{}, {}, {}>;
         }
     } catch _: {;}
-=======
-    modName = [QualifiedName] curModName;
-    newModName = normalizeEscaping(newName);
->>>>>>> 8617f7f6
 
     for (loc f <- getSourceFiles(r)) {
         m = getTree(f);
@@ -93,33 +86,21 @@
         bottom-up-break visit(m) {
             case QualifiedName qn: {
                 // Import of redundantly escaped module name
-<<<<<<< HEAD
                 qnSize = size(asNames(qn));
-                if (qnSize == modNameNumberOfNames && modName == reEscape("<qn>")) {
+                if (qnSize == modNameNumberOfNames && modName == normalizeEscaping("<qn>")) {
                     useFiles += f;
                     markedUse = true;
                 }
                 else if (qnSize == modNameNumberOfNames + 1 || qnSize == newModNameNumberOfNames + 1) {
                     qualPref = qualifiedPrefix(qn);
-                    if (qualPref.name == modName || reEscape(qualPref.name) == modName) {
+                    if (qualPref.name == modName || normalizeEscaping(qualPref.name) == modName) {
                         useFiles += f;
                         markedUse = true;
                     }
-                    else if (qualPref.name == newModName || reEscape(qualPref.name) == newModName) {
+                    else if (qualPref.name == newModName || normalizeEscaping(qualPref.name) == newModName) {
                         newFiles += f;
                         markedNew = true;
                     }
-=======
-                escQn = normalizeEscaping("<qn>");
-                if (curModName == escQn) useFiles += f;
-                else if (newModName == escQn) newFiles += f;
-                else {
-                    // Qualified use of declaration in module
-                    // If through extends, there might be no import
-                    qualPref = normalizeEscaping(qualifiedPrefix(qn).name);
-                    if (qualPref == curModName) useFiles += f;
-                    if (qualPref == newModName) newFiles += f;
->>>>>>> 8617f7f6
                 }
                 if (markedUse && markedNew) continue;
             }
