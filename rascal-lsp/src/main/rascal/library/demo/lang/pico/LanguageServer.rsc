@license{
Copyright (c) 2018-2025, NWO-I CWI and Swat.engineering
All rights reserved.

Redistribution and use in source and binary forms, with or without
modification, are permitted provided that the following conditions are met:

1. Redistributions of source code must retain the above copyright notice,
this list of conditions and the following disclaimer.

2. Redistributions in binary form must reproduce the above copyright notice,
this list of conditions and the following disclaimer in the documentation
and/or other materials provided with the distribution.

THIS SOFTWARE IS PROVIDED BY THE COPYRIGHT HOLDERS AND CONTRIBUTORS "AS IS"
AND ANY EXPRESS OR IMPLIED WARRANTIES, INCLUDING, BUT NOT LIMITED TO, THE
IMPLIED WARRANTIES OF MERCHANTABILITY AND FITNESS FOR A PARTICULAR PURPOSE
ARE DISCLAIMED. IN NO EVENT SHALL THE COPYRIGHT HOLDER OR CONTRIBUTORS BE
LIABLE FOR ANY DIRECT, INDIRECT, INCIDENTAL, SPECIAL, EXEMPLARY, OR
CONSEQUENTIAL DAMAGES (INCLUDING, BUT NOT LIMITED TO, PROCUREMENT OF
SUBSTITUTE GOODS OR SERVICES; LOSS OF USE, DATA, OR PROFITS; OR BUSINESS
INTERRUPTION) HOWEVER CAUSED AND ON ANY THEORY OF LIABILITY, WHETHER IN
CONTRACT, STRICT LIABILITY, OR TORT (INCLUDING NEGLIGENCE OR OTHERWISE)
ARISING IN ANY WAY OUT OF THE USE OF THIS SOFTWARE, EVEN IF ADVISED OF THE
POSSIBILITY OF SUCH DAMAGE.
}
@synopsis{Demonstrates the API for defining and registering IDE language services for Programming Languages and Domain Specific Languages.}
@description{
The core functionality of this module is built upon these concepts:
* ((registerLanguage)) for enabling your language services for a given file extension _in the current IDE_.
* ((Language)) is the data-type for defining a language, with meta-data for starting a new LSP server.
* A ((LanguageService)) is a specific feature for an IDE. Each service comes with one Rascal function that implements it.
}
module demo::lang::pico::LanguageServer

import util::LanguageServer;
import util::IDEServices;
import ParseTree;
import util::ParseErrorRecovery;
import util::Reflective;
import lang::pico::\syntax::Main;

private Tree (str _input, loc _origin) picoParser(bool allowRecovery) {
    return ParseTree::parser(#start[Program], allowRecovery=allowRecovery, filters=allowRecovery ? {createParseErrorFilter(false)} : {});
}

@synopsis{A language server is simply a set of ((LanguageService))s.}
@description{
Each ((LanguageService)) for pico is implemented as a function.
Here we group all services such that the LSP server can link them
with the ((Language)) definition later.
}
set[LanguageService] picoLanguageServer(bool allowRecovery) = {
    parsing(picoParser(allowRecovery), usesSpecialCaseHighlighting = false),
    documentSymbol(picoDocumentSymbolService),
    codeLens(picoCodeLenseService),
    execution(picoExecutionService),
    inlayHint(picoInlayHintService),
    definition(picoDefinitionService),
    codeAction(picoCodeActionService),
<<<<<<< HEAD
    rename(picoRenamingService, prepareRenameService = picoRenamePreparingService)
=======
    selectionRange(picoSelectionRangeService)
>>>>>>> 9519d570
};

set[LanguageService] picoLanguageServer() = picoLanguageServer(false);
set[LanguageService] picoLanguageServerWithRecovery() = picoLanguageServer(true);

@synopsis{This set of contributions runs slower but provides more detail.}
@description{
((LanguageService))s can be registered asynchronously and incrementally,
such that quicky loaded features can be made available while slower to load
tools come in later.
}
set[LanguageService] picoLanguageServerSlowSummary(bool allowRecovery) = {
    parsing(picoParser(allowRecovery), usesSpecialCaseHighlighting = false),
    analysis(picoAnalysisService, providesImplementations = false),
    build(picoBuildService)
};

set[LanguageService] picoLanguageServerSlowSummary() = picoLanguageServerSlowSummary(false);
set[LanguageService] picoLanguageServerSlowSummaryWithRecovery() = picoLanguageServerSlowSummary(true);

@synopsis{The documentSymbol service maps pico syntax trees to lists of DocumentSymbols.}
@description{
Here we list the symbols we want in the outline view, and which can be searched using
symbol search in the editor.
}
list[DocumentSymbol] picoDocumentSymbolService(start[Program] input)
  = [symbol("<input.src>", DocumentSymbolKind::\file(), input.src, children=[
      *[symbol("<var.id>", \variable(), var.src) | /IdType var := input, !hasParseErrors(var)]
  ])];

@synopsis{The analyzer maps pico syntax trees to error messages and references}
Summary picoAnalysisService(loc l, start[Program] input) = picoSummaryService(l, input, analyze());

@synopsis{The builder does a more thorough analysis then the analyzer, providing more detail}
Summary picoBuildService(loc l, start[Program] input) = picoSummaryService(l, input, build());

@synopsis{A simple "enum" data type for switching between analysis modes}
data PicoSummarizerMode
    = analyze()
    | build()
    ;

@synopsis{Translates a pico syntax tree to a model (Summary) of everything we need to know about the program in the IDE.}
Summary picoSummaryService(loc l, start[Program] input, PicoSummarizerMode mode) {
    Summary s = summary(l);

    // definitions of variables
    rel[str, loc] defs = {<"<var.id>", var.src> | /IdType var := input, !hasParseErrors(var)};

    // uses of identifiers
    rel[loc, str] uses = {<id.src, "<id>"> | /Id id := input};

    // documentation strings for identifier uses
    rel[loc, str] docs = {<var.src, "*variable* <var>"> | /IdType var := input};

    // Provide errors (cheap to compute) both in analyze mode and in build mode.
    s.messages += {<src, error("<id> is not defined", src, fixes=prepareNotDefinedFixes(src, defs))>
                  | <src, id> <- uses, id notin defs<0>};

    // "references" are links for loc to loc (from def to use)
    s.references += (uses o defs)<1,0>;

    // "definitions" are also links from loc to loc (from use to def)
    s.definitions += uses o defs;

    // "documentation" maps locations to strs
    s.documentation += (uses o defs) o docs;

    // Provide warnings (expensive to compute) only in build mode
    if (build() := mode) {
        rel[loc, str] asgn = {<id.src, "<id>"> | /Statement stmt := input, (Statement) `<Id id> := <Expression _>` := stmt};
        s.messages += {<src, warning("<id> is not assigned", src)> | <id, src> <- defs, id notin asgn<1>};
    }

    return s;
}

@synopsis{Looks up the declaration for any variable use using a list match into a ((Focus))}
@pitfalls{
This demo actually finds the declaration rather than the definition of a variable in Pico.
}
set[loc] picoDefinitionService([*_, Id use, *_, start[Program] input]) = { def.src | /IdType def := input, use := def.id};

@synopsis{If a variable is not defined, we list a fix of fixes to replace it with a defined variable instead.}
list[CodeAction] prepareNotDefinedFixes(loc src,  rel[str, loc] defs)
    = [action(title="Change to <existing<0>>", edits=[changed(src.top, [replace(src, existing<0>)])]) | existing <- defs];

@synopsis{Finds a declaration that the cursor is on and proposes to remove it.}
list[CodeAction] picoCodeActionService([*_, IdType x, *_, start[Program] program])
    = [action(command=removeDecl(program, x, title="remove <x>"))];

default list[CodeAction] picoCodeActionService(Focus _focus) = [];

@synsopsis{Defines three example commands that can be triggered by the user (from a code lens, from a diagnostic, or just from the cursor position)}
data Command
  = renameAtoB(start[Program] program)
  | removeDecl(start[Program] program, IdType toBeRemoved)
  ;

@synopsis{Adds an example lense to the entire program.}
lrel[loc,Command] picoCodeLenseService(start[Program] input)
    = [<input@\loc, renameAtoB(input, title="Rename variables a to b.")>];

@synopsis{Generates inlay hints that explain the type of each variable usage.}
list[InlayHint] picoInlayHintService(start[Program] input) {
    typeLookup = ( "<name>" : "<tp>" | /(IdType)`<Id name> : <Type tp>` := input);

    return [
        hint(name.src, " : <typeLookup["<name>"]>", \type(), atEnd = true)
        | /(Expression)`<Id name>` := input
        , "<name>" in typeLookup
    ];
}

@synopsis{Helper function to generate actual edit actions for the renameAtoB command}
list[DocumentEdit] getAtoBEdits(start[Program] input)
   = [changed(input@\loc.top, [replace(id@\loc, "b") | /id:(Id) `a` := input])];

@synopsis{Command handler for the renameAtoB command}
value picoExecutionService(renameAtoB(start[Program] input)) {
    applyDocumentsEdits(getAtoBEdits(input));
    return ("result": true);
}

@synopsis{Command handler for the removeDecl command}
value picoExecutionService(removeDecl(start[Program] program, IdType toBeRemoved)) {
    applyDocumentsEdits([changed(program@\loc.top, [replace(toBeRemoved@\loc, "")])]);
    return ("result": true);
}

<<<<<<< HEAD
loc picoRenamePreparingService(Focus _:[Id id, *_]) = id.src;

tuple[list[DocumentEdit], set[Message]] picoRenamingService(Focus focus, str newName) = <[changed(focus[0].src.top, [
    replace(id.src, newName)
    | cursor := focus[0]
    , /Id id := focus[-1]
    , id := cursor
])], {}>;
=======
list[loc] picoSelectionRangeService(Focus focus)
    = dup([t@\loc | t <- focus]);
>>>>>>> 9519d570

@synopsis{The main function registers the Pico language with the IDE}
@description{
Register the Pico language and the contributions that supply the IDE with features.

((registerLanguage)) is called twice here:
1. first for fast and cheap contributions
2. asynchronously for the full monty that loads slower
}
@benefits{
* You can run each contribution on an example in the terminal to test it first.
Any feedback (errors and exceptions) is faster and more clearly printed in the terminal.
}
void main(bool errorRecovery=false) {
    registerLanguage(
        language(
            pathConfig(),
            "Pico",
            {"pico", "pico-new"},
            "demo::lang::pico::LanguageServer",
            errorRecovery ? "picoLanguageServerWithRecovery" : "picoLanguageServer"
        )
    );
    registerLanguage(
        language(
            pathConfig(),
            "Pico",
            {"pico", "pico-new"},
            "demo::lang::pico::LanguageServer",
            errorRecovery ? "picoLanguageServerSlowSummaryWithRecovery" : "picoLanguageServerSlowSummary"
        )
    );
}<|MERGE_RESOLUTION|>--- conflicted
+++ resolved
@@ -58,11 +58,8 @@
     inlayHint(picoInlayHintService),
     definition(picoDefinitionService),
     codeAction(picoCodeActionService),
-<<<<<<< HEAD
     rename(picoRenamingService, prepareRenameService = picoRenamePreparingService)
-=======
     selectionRange(picoSelectionRangeService)
->>>>>>> 9519d570
 };
 
 set[LanguageService] picoLanguageServer() = picoLanguageServer(false);
@@ -193,7 +190,6 @@
     return ("result": true);
 }
 
-<<<<<<< HEAD
 loc picoRenamePreparingService(Focus _:[Id id, *_]) = id.src;
 
 tuple[list[DocumentEdit], set[Message]] picoRenamingService(Focus focus, str newName) = <[changed(focus[0].src.top, [
@@ -202,10 +198,9 @@
     , /Id id := focus[-1]
     , id := cursor
 ])], {}>;
-=======
+
 list[loc] picoSelectionRangeService(Focus focus)
     = dup([t@\loc | t <- focus]);
->>>>>>> 9519d570
 
 @synopsis{The main function registers the Pico language with the IDE}
 @description{
