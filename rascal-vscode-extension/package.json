--- conflicted
+++ resolved
@@ -118,19 +118,6 @@
         "path": "./syntaxes/parametric.tmGrammar.json"
       }
     ],
-<<<<<<< HEAD
-    "views": {
-      "explorer": [
-        {
-          "id": "rascalLibraries",
-          "name": "Rascal Libraries",
-          "icon": "./assets/images/rascal-logo.svg",
-          "visibility": "collapsed"
-        }
-      ]
-    }
-
-=======
   "configuration": {
       "title": "Rascal",
       "properties": {
@@ -146,7 +133,6 @@
         }
       }
     }
->>>>>>> b0bba158
   },
   "scripts": {
     "lsp4j:package": "cp ../rascal-lsp/target/rascal-lsp*.jar assets/jars/rascal-lsp.jar && cp ../rascal-lsp/target/lib/*.jar assets/jars/",
