--- conflicted
+++ resolved
@@ -169,30 +169,6 @@
     context.subscriptions.push(command);
 }
 
-<<<<<<< HEAD
-        const reply:Promise<IDEServicesConfiguration> = client.sendRequest("rascal/supplyIDEServicesConfiguration");
-
-        reply.then(cfg => {
-            const reply:Promise<Array<string>> = client.sendRequest("rascal/supplyProjectCompilationClasspath", {uri: uri.toString()});
-
-            reply.then(cp => {
-                let terminal = vscode.window.createTerminal({
-                    cwd: path.dirname(uri.fsPath),
-                    shellPath: getJavaExecutable(),
-                    shellArgs: [
-                        '-cp' , buildTerminalJVMPath(context) + (cp.length > 0 ? (path.delimiter + cp.join(path.delimiter)) : ''),
-                        'org.rascalmpl.vscode.lsp.terminal.LSPTerminalREPL',
-                        '--ideServicesPort',
-                        '' + cfg.port
-                    ],
-                    name: 'Rascal Terminal',
-                });
-
-                context.subscriptions.push(disposable);
-                terminal.show(false);
-            });
-=======
-
 function startTerminal(client: LanguageClient, uri: vscode.Uri, context: vscode.ExtensionContext, ...extraArgs: string[]) {
     Promise.all([
         client.sendRequest<IDEServicesConfiguration>("rascal/supplyIDEServicesConfiguration"),
@@ -203,13 +179,12 @@
             cwd: path.dirname(uri.fsPath),
             shellPath: getJavaExecutable(),
             shellArgs: [
-                '-cp', buildJVMPath(context) + (classPath.length > 0 ? (path.delimiter + classPath.join(path.delimiter)) : ''),
+                '-cp', buildTerminalJVMPath(context) + (classPath.length > 0 ? (path.delimiter + classPath.join(path.delimiter)) : ''),
                 'org.rascalmpl.vscode.lsp.terminal.LSPTerminalREPL',
                 '--ideServicesPort',
                 '' + cfg[0].port
             ].concat(extraArgs || []),
             name: 'Rascal Terminal',
->>>>>>> 6870285e
         });
 
         terminal.show(false);
@@ -381,9 +356,6 @@
     mainFunction: string; 	// main function which contributes the language implementation
 }
 
-<<<<<<< HEAD
-=======
 interface LocationContent {
     content: string;
 }
->>>>>>> 6870285e
